[tool.poetry]
name = "aries_cloudagent"
<<<<<<< HEAD
version = "0.11.0+cpqd1"
=======
version = "0.12.0rc2"
>>>>>>> 63250d87
description = "Hyperledger Aries Cloud Agent Python (ACA-Py) is a foundation for building decentralized identity applications and services running in non-mobile environments. "
authors = ["Hyperledger Aries <aries@lists.hyperledger.org>","Antonio Mateus <amateus@cpqd.com.br>"]
license = "Apache-2.0"
readme = "README.md"
packages = [{include = "aries_cloudagent"}]
classifiers = [
            "Programming Language :: Python :: 3",
            "License :: OSI Approved :: Apache Software License",
	    "Operating System :: OS Independent",
]
repository = "https://github.com/hyperledger/aries-cloudagent-python"


[tool.poetry.dependencies]
python = "^3.9"
aiohttp="~3.9.2"
aiohttp-apispec="~2.2.1"
web3="6.12.0"
aiohttp-cors="~0.7.0"
apispec="~3.3.0"
async-timeout="~4.0.2"
base58="~2.1.0"
ConfigArgParse="~1.5.3"
deepmerge="~0.3.0"
ecdsa="~0.16.1"
jsonpath-ng="1.6.1"
Markdown="~3.5.2"
markupsafe="2.0.1"
marshmallow="~3.20.1"
nest_asyncio="~1.5.5"
packaging="~23.1"
portalocker="~2.7.0"
prompt_toolkit=">=2.0.9,<2.1.0"
pydid="^0.4.3"
pyjwt="~2.8.0"
pyld="^2.0.4"
pynacl="~1.5.0"
python-dateutil="~2.8.1"
python-json-logger="~2.0.7"
pytz="~2021.1"
pyyaml="~6.0.1"
qrcode = {version = ">=6.1,<7.0", extras = ["pil"]}
requests="~2.31.0"
<<<<<<< HEAD
rlp="3.0.0"
=======
rlp="4.0.0"
>>>>>>> 63250d87
unflatten="~0.1"
sd-jwt = "^0.10.3"
did-peer-2 = "^0.1.2"
did-peer-4 = "^0.1.4"

# askar
aries-askar= { version = "~0.3.0", optional = true }
indy-credx= { version = "~1.1.1", optional = true }
indy-vdr= { version = "~0.4.0", optional = true }
anoncreds= { version = "0.2.0.dev11", optional = true, allow-prereleases = true }

# bbs
ursa-bbs-signatures= { version = "~1.0.1", optional = true }

# indy
python3-indy= { version = "^1.11.1", optional = true }

[tool.poetry.group.dev.dependencies]
pre-commit="~3.3.3"
# Sync with version in .pre-commit-config.yaml
ruff = "0.1.2"
# Sync with version in .github/workflows/blackformat.yml
# Sync with version in .pre-commit-config.yaml
black="24.1.1"

sphinx="1.8.4"
sphinx-rtd-theme=">=0.4.3"

ptvsd="4.3.2"
pydevd="1.5.1"

pydevd-pycharm="~193.6015.39"

# testing
pytest= "^8.0.0"
pytest-asyncio= "^0.23.5"
pytest-cov= "4.1.0"
pytest-ruff="^0.1.1"
mock= "~4.0"

[tool.poetry.extras]
askar = [
      "aries-askar",
      "indy-credx",
      "indy-vdr",
      "anoncreds"
]
bbs = [
    "ursa-bbs-signatures"
]
indy = [
     "python3-indy"
]

[tool.poetry.scripts]
aca-py = "aries_cloudagent.__main__:script_main"

[tool.ruff]
select = ["B006", "C", "D", "E", "F"]

ignore = [
    # Google Python Doc Style
    "D203", "D204", "D213", "D215", "D400", "D401", "D404", "D406", "D407",
    "D408", "D409", "D413",
    "D202", # Allow blank line after docstring
    "D104", # Don't require docstring in public package
    # Things that we should fix, but are too much work right now
    "D417", "C901",
]

include = ["aries_cloudagent/**/*.py"]

line-length = 90

[tool.ruff.per-file-ignores]
"**/{tests}/*" = ["B006", "D", "E501", "F841"]

[tool.pytest.ini_options]
testpaths = "aries_cloudagent"
addopts = """
    --quiet --junitxml=./test-reports/junit.xml
    --cov-config .coveragerc --cov=aries_cloudagent --cov-report term --cov-report xml
    --ruff
"""
markers = [
    "anoncreds: Tests specifically relating to AnonCreds support",
    "askar: Tests specifically relating to Aries-Askar support",
    "indy: Tests specifically relating to Hyperledger Indy SDK support",
    "indy_credx: Tests specifically relating to Indy-Credx support",
    "indy_vdr: Tests specifically relating to Indy-VDR support",
    "ursa_bbs_signatures: Tests specificaly relating to BBS Signatures support",
    "postgres: Tests relating to the postgres storage plugin for Indy",
]
junit_family = "xunit1"
asyncio_mode = "auto"
filterwarnings = [
    'ignore:distutils Version classes are deprecated. Use packaging.version instead.:DeprecationWarning', # Ignore specific DeprecationWarning for old packages using distutils version class
]

[tool.coverage.run]

omit = [
    "*/tests/*",
    "demo/*",
    "docker/*",
    "docs/*",
    "scripts/*",
]
data_file = "test-reports/.coverage"

[tool.coverage.report]
exclude_lines = [
    "pragma: no cover",
    "@abstract"
]
precision = 2
skip_covered = true
show_missing = true

[tool.coverage.xml]
output = "test-reports/coverage.xml"

[build-system]
requires = ["poetry-core"]
build-backend = "poetry.core.masonry.api"<|MERGE_RESOLUTION|>--- conflicted
+++ resolved
@@ -1,10 +1,6 @@
 [tool.poetry]
 name = "aries_cloudagent"
-<<<<<<< HEAD
-version = "0.11.0+cpqd1"
-=======
-version = "0.12.0rc2"
->>>>>>> 63250d87
+version = "0.12.0rc2+cpqd1"
 description = "Hyperledger Aries Cloud Agent Python (ACA-Py) is a foundation for building decentralized identity applications and services running in non-mobile environments. "
 authors = ["Hyperledger Aries <aries@lists.hyperledger.org>","Antonio Mateus <amateus@cpqd.com.br>"]
 license = "Apache-2.0"
@@ -48,11 +44,7 @@
 pyyaml="~6.0.1"
 qrcode = {version = ">=6.1,<7.0", extras = ["pil"]}
 requests="~2.31.0"
-<<<<<<< HEAD
-rlp="3.0.0"
-=======
 rlp="4.0.0"
->>>>>>> 63250d87
 unflatten="~0.1"
 sd-jwt = "^0.10.3"
 did-peer-2 = "^0.1.2"
