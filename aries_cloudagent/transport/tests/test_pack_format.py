import json

from base64 import b64encode

from asynctest import TestCase as AsyncTestCase, mock as async_mock

from ...core.in_memory import InMemoryProfile
from ...protocols.routing.v1_0.message_types import FORWARD
from ...protocols.didcomm_prefix import DIDCommPrefix
from ...wallet.base import BaseWallet
from ...wallet.error import WalletError
<<<<<<< HEAD
from ...wallet.key_type import KeyType
from ...wallet.did_method import SOV
=======
from ...wallet.key_type import ED25519
from ...wallet.did_method import DIDMethod
>>>>>>> a4cbef1d

from .. import pack_format as test_module
from ..error import WireFormatEncodeError, WireFormatParseError, RecipientKeysError
from ..pack_format import PackWireFormat


class TestPackWireFormat(AsyncTestCase):
    test_message_type = DIDCommPrefix.qualify_current("PROTOCOL/MESSAGE")
    test_message_id = "MESSAGE_ID"
    test_content = "CONTENT"
    test_thread_id = "THREAD_ID"
    test_message = {
        "@type": test_message_type,
        "@id": test_message_id,
        "~thread": {"thid": test_thread_id},
        "~transport": {"return_route": "all"},
        "content": test_content,
    }
    test_seed = "testseed000000000000000000000001"
    test_routing_seed = "testseed000000000000000000000002"

    def setUp(self):
        self.session = InMemoryProfile.test_session()
        self.wallet = self.session.inject(BaseWallet)

    async def test_errors(self):
        serializer = PackWireFormat()
        bad_values = [None, "", "1", "[]", "{..."]

        for message_json in bad_values:
            with self.assertRaises(WireFormatParseError):
                message_dict, delivery = await serializer.parse_message(
                    self.session, message_json
                )

        x_message = {
            "@id": TestPackWireFormat.test_message_id,
            "~thread": {"thid": TestPackWireFormat.test_thread_id},
            "~transport": {"return_route": "all"},
            "content": "{}",
        }

        serializer.task_queue = None
        with async_mock.patch.object(
            serializer, "unpack", async_mock.CoroutineMock()
        ) as mock_unpack:
            mock_unpack.return_value = "{missing-brace"
            with self.assertRaises(WireFormatParseError) as context:
                await serializer.parse_message(self.session, json.dumps(x_message))
        assert "Message JSON parsing failed" in str(context.exception)

        serializer = PackWireFormat()
        serializer.task_queue = None
        with async_mock.patch.object(
            serializer, "unpack", async_mock.CoroutineMock()
        ) as mock_unpack:
            mock_unpack.return_value = json.dumps([1, 2, 3])
            with self.assertRaises(WireFormatParseError) as context:
                await serializer.parse_message(self.session, json.dumps(x_message))
        assert "Message JSON result is not an object" in str(context.exception)

        with self.assertRaises(WireFormatParseError):
            await serializer.unpack(
                InMemoryProfile.test_session(bind={BaseWallet: None}), "...", None
            )

    async def test_pack_x(self):
        serializer = PackWireFormat()

        with self.assertRaises(WireFormatEncodeError):
            await serializer.pack(self.session, None, None, None, None)

        with self.assertRaises(WireFormatEncodeError):
            await serializer.pack(
                InMemoryProfile.test_session(bind={BaseWallet: None}),
                None,
                ["key"],
                None,
                ["key"],
            )

        mock_wallet = async_mock.MagicMock(
            pack_message=async_mock.CoroutineMock(side_effect=WalletError())
        )
        session = InMemoryProfile.test_session(bind={BaseWallet: mock_wallet})
        with self.assertRaises(WireFormatEncodeError):
            await serializer.pack(session, None, ["key"], None, ["key"])

        mock_wallet = async_mock.MagicMock(
            pack_message=async_mock.CoroutineMock(
                side_effect=[json.dumps("message").encode("utf-8"), WalletError()]
            )
        )
        session = InMemoryProfile.test_session(bind={BaseWallet: mock_wallet})
        with async_mock.patch.object(
            test_module, "Forward", async_mock.MagicMock()
        ) as mock_forward:
            mock_forward.return_value = async_mock.MagicMock(
                to_json=async_mock.MagicMock()
            )
            with self.assertRaises(WireFormatEncodeError):
                await serializer.pack(session, None, ["key"], ["key"], ["key"])

    async def test_unpacked(self):
        serializer = PackWireFormat()
        message_json = json.dumps(self.test_message)
        message_dict, delivery = await serializer.parse_message(
            self.session, message_json
        )
        assert message_dict == self.test_message
        assert message_dict["@type"] == self.test_message_type
        assert delivery.thread_id == self.test_thread_id
        assert delivery.direct_response_mode == "all"

    async def test_fallback(self):
        serializer = PackWireFormat()

        message = self.test_message.copy()
        message.pop("@type")
        message_json = json.dumps(message)

        message_dict, delivery = await serializer.parse_message(
            self.session, message_json
        )
        assert delivery.raw_message == message_json
        assert message_dict == message

    async def test_encode_decode(self):
        local_did = await self.wallet.create_local_did(
<<<<<<< HEAD
            method=SOV, key_type=KeyType.ED25519, seed=self.test_seed
=======
            method=DIDMethod.SOV, key_type=ED25519, seed=self.test_seed
>>>>>>> a4cbef1d
        )
        serializer = PackWireFormat()
        recipient_keys = (local_did.verkey,)
        routing_keys = ()
        sender_key = local_did.verkey
        message_json = json.dumps(self.test_message)

        packed_json = await serializer.encode_message(
            self.session, message_json, recipient_keys, routing_keys, sender_key
        )
        packed = json.loads(packed_json)

        assert isinstance(packed, dict) and "protected" in packed
        assert serializer.get_recipient_keys(packed_json) == list(recipient_keys)
        with self.assertRaises(test_module.RecipientKeysError):
            serializer.get_recipient_keys(message_json)

        message_dict, delivery = await serializer.parse_message(
            self.session, packed_json
        )
        assert message_dict == self.test_message
        assert message_dict["@type"] == self.test_message_type
        assert delivery.thread_id == self.test_thread_id
        assert delivery.direct_response_mode == "all"

        plain_json = json.dumps("plain")
        assert (
            await serializer.encode_message(self.session, plain_json, None, None, None)
            == plain_json
        )

    async def test_forward(self):
        local_did = await self.wallet.create_local_did(
<<<<<<< HEAD
            method=SOV, key_type=KeyType.ED25519, seed=self.test_seed
        )
        router_did = await self.wallet.create_local_did(
            method=SOV, key_type=KeyType.ED25519, seed=self.test_routing_seed
=======
            method=DIDMethod.SOV, key_type=ED25519, seed=self.test_seed
        )
        router_did = await self.wallet.create_local_did(
            method=DIDMethod.SOV, key_type=ED25519, seed=self.test_routing_seed
>>>>>>> a4cbef1d
        )
        serializer = PackWireFormat()
        recipient_keys = (local_did.verkey,)
        routing_keys = (router_did.verkey,)
        sender_key = local_did.verkey
        message_json = json.dumps(self.test_message)

        packed_json = await serializer.encode_message(
            self.session, message_json, recipient_keys, routing_keys, sender_key
        )
        packed = json.loads(packed_json)

        assert isinstance(packed, dict) and "protected" in packed

        message_dict, delivery = await serializer.parse_message(
            self.session, packed_json
        )
        assert message_dict["@type"] == DIDCommPrefix.qualify_current(FORWARD)
        assert delivery.recipient_verkey == router_did.verkey
        assert delivery.sender_verkey is None

    async def test_get_recipient_keys(self):
        recip_keys = ["kid1", "kid2", "kid3"]
        enc_message = {
            "protected": b64encode(
                json.dumps(
                    {"recipients": [{"header": {"kid": k}} for k in recip_keys]}
                ).encode("utf-8")
            ).decode()
        }

        serializer = PackWireFormat()
        actual_recip_keys = serializer.get_recipient_keys(json.dumps(enc_message))

        self.assertEqual(recip_keys, actual_recip_keys)

    async def test_get_recipient_keys_fails(self):
        enc_message = {"protected": {}}

        serializer = PackWireFormat()

        with self.assertRaises(RecipientKeysError):
            serializer.get_recipient_keys(json.dumps(enc_message))<|MERGE_RESOLUTION|>--- conflicted
+++ resolved
@@ -1,24 +1,19 @@
 import json
-
 from base64 import b64encode
 
-from asynctest import TestCase as AsyncTestCase, mock as async_mock
+from asynctest import TestCase as AsyncTestCase
+from asynctest import mock as async_mock
 
 from ...core.in_memory import InMemoryProfile
+from ...protocols.didcomm_prefix import DIDCommPrefix
 from ...protocols.routing.v1_0.message_types import FORWARD
-from ...protocols.didcomm_prefix import DIDCommPrefix
 from ...wallet.base import BaseWallet
+from ...wallet.did_method import SOV
 from ...wallet.error import WalletError
-<<<<<<< HEAD
-from ...wallet.key_type import KeyType
-from ...wallet.did_method import SOV
-=======
 from ...wallet.key_type import ED25519
-from ...wallet.did_method import DIDMethod
->>>>>>> a4cbef1d
-
 from .. import pack_format as test_module
-from ..error import WireFormatEncodeError, WireFormatParseError, RecipientKeysError
+from ..error import (RecipientKeysError, WireFormatEncodeError,
+                     WireFormatParseError)
 from ..pack_format import PackWireFormat
 
 
@@ -145,11 +140,7 @@
 
     async def test_encode_decode(self):
         local_did = await self.wallet.create_local_did(
-<<<<<<< HEAD
-            method=SOV, key_type=KeyType.ED25519, seed=self.test_seed
-=======
-            method=DIDMethod.SOV, key_type=ED25519, seed=self.test_seed
->>>>>>> a4cbef1d
+            method=SOV, key_type=ED25519, seed=self.test_seed
         )
         serializer = PackWireFormat()
         recipient_keys = (local_did.verkey,)
@@ -183,17 +174,10 @@
 
     async def test_forward(self):
         local_did = await self.wallet.create_local_did(
-<<<<<<< HEAD
-            method=SOV, key_type=KeyType.ED25519, seed=self.test_seed
+            method=SOV, key_type=ED25519, seed=self.test_seed
         )
         router_did = await self.wallet.create_local_did(
-            method=SOV, key_type=KeyType.ED25519, seed=self.test_routing_seed
-=======
-            method=DIDMethod.SOV, key_type=ED25519, seed=self.test_seed
-        )
-        router_did = await self.wallet.create_local_did(
-            method=DIDMethod.SOV, key_type=ED25519, seed=self.test_routing_seed
->>>>>>> a4cbef1d
+            method=SOV, key_type=ED25519, seed=self.test_routing_seed
         )
         serializer = PackWireFormat()
         recipient_keys = (local_did.verkey,)
