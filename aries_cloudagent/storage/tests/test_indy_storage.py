import pytest
import os
<<<<<<< HEAD

try:
    from indy.libindy import _cdll

    _cdll()
except ImportError:
    pytest.skip(
        "skipping Indy-specific tests: python module not installed",
        allow_module_level=True,
    )
except OSError:
    pytest.skip(
        "skipping Indy-specific tests: shared library not loaded",
        allow_module_level=True,
    )
=======
>>>>>>> 9bfc187c

from aries_cloudagent.wallet.indy import IndyWallet
from aries_cloudagent.storage.indy import IndyStorage
from aries_cloudagent.storage.record import StorageRecord
from aries_cloudagent.postgres import load_postgres_plugin

from . import test_basic_storage


@pytest.fixture()
async def store():
    wallet = IndyWallet(
        {"auto_create": True, "auto_remove": True, "name": "test-wallet"}
    )
    await wallet.open()
    yield IndyStorage(wallet)
    await wallet.close()


@pytest.mark.indy
class TestIndyStorage(test_basic_storage.TestBasicStorage):
    """ """

    # TODO get these to run in docker ci/cd
    @pytest.mark.asyncio
<<<<<<< HEAD
=======
    @pytest.mark.postgres
>>>>>>> 9bfc187c
    async def test_postgres_wallet_storage_works(self):
        """
        Ensure that postgres wallet operations work (create and open wallet, store and search, drop wallet)
        """
<<<<<<< HEAD
        postgres_url = os.environ.get('POSTGRES_URL')
        if postgres_url:
            load_postgres_plugin()
            postgres_wallet = IndyWallet(
                {
                    "auto_create": False,
                    "auto_remove": False,
                    "name": "test_pg_wallet",
                    "key": "my_postgres",
                    "storage_type": "postgres_storage",
                    "storage_config": '{"url":"' + postgres_url + '", "max_connections":5}',
                    "storage_creds": '{"account":"postgres","password":"mysecretpassword","admin_account":"postgres","admin_password":"mysecretpassword"}',
                }
            )
            await postgres_wallet.create()
            await postgres_wallet.open()
=======
        postgres_url = os.environ.get("POSTGRES_URL")
        if not postgres_url:
            pytest.fail("POSTGRES_URL not configured")

        load_postgres_plugin()
        postgres_wallet = IndyWallet(
            {
                "auto_create": False,
                "auto_remove": False,
                "name": "test_pg_wallet",
                "key": "my_postgres",
                "storage_type": "postgres_storage",
                "storage_config": '{"url":"' + postgres_url + '", "max_connections":5}',
                "storage_creds": '{"account":"postgres","password":"mysecretpassword","admin_account":"postgres","admin_password":"mysecretpassword"}',
            }
        )
        await postgres_wallet.create()
        await postgres_wallet.open()
>>>>>>> 9bfc187c

            storage = IndyStorage(postgres_wallet)

            # add and then fetch a record
            record = StorageRecord(
                value='{"initiator": "self", "invitation_key": "9XgL7Y4TBTJyVJdomT6axZGUFg9npxcrXnRT4CG8fWYg", "state": "invitation", "routing_state": "none", "error_msg": null, "their_label": null, "created_at": "2019-05-14 21:58:24.143260+00:00", "updated_at": "2019-05-14 21:58:24.143260+00:00"}',
                tags={
                    "initiator": "self",
                    "invitation_key": "9XgL7Y4TBTJyVJdomT6axZGUFg9npxcrXnRT4CG8fWYg",
                    "state": "invitation",
                    "routing_state": "none",
                },
                type="connection",
                id="f96f76ec-0e9b-4f32-8237-f4219e6cf0c7",
            )
            await storage.add_record(record)
            g_rec = await storage.get_record(record.type, record.id)

            # now try search
            search = None
            try:
                search = storage.search_records("connection")
                await search.open()
                records = await search.fetch(10)
            finally:
                if search:
                    await search.close()

            await postgres_wallet.close()
            await postgres_wallet.remove()<|MERGE_RESOLUTION|>--- conflicted
+++ resolved
@@ -1,23 +1,5 @@
 import pytest
 import os
-<<<<<<< HEAD
-
-try:
-    from indy.libindy import _cdll
-
-    _cdll()
-except ImportError:
-    pytest.skip(
-        "skipping Indy-specific tests: python module not installed",
-        allow_module_level=True,
-    )
-except OSError:
-    pytest.skip(
-        "skipping Indy-specific tests: shared library not loaded",
-        allow_module_level=True,
-    )
-=======
->>>>>>> 9bfc187c
 
 from aries_cloudagent.wallet.indy import IndyWallet
 from aries_cloudagent.storage.indy import IndyStorage
@@ -43,32 +25,11 @@
 
     # TODO get these to run in docker ci/cd
     @pytest.mark.asyncio
-<<<<<<< HEAD
-=======
     @pytest.mark.postgres
->>>>>>> 9bfc187c
     async def test_postgres_wallet_storage_works(self):
         """
         Ensure that postgres wallet operations work (create and open wallet, store and search, drop wallet)
         """
-<<<<<<< HEAD
-        postgres_url = os.environ.get('POSTGRES_URL')
-        if postgres_url:
-            load_postgres_plugin()
-            postgres_wallet = IndyWallet(
-                {
-                    "auto_create": False,
-                    "auto_remove": False,
-                    "name": "test_pg_wallet",
-                    "key": "my_postgres",
-                    "storage_type": "postgres_storage",
-                    "storage_config": '{"url":"' + postgres_url + '", "max_connections":5}',
-                    "storage_creds": '{"account":"postgres","password":"mysecretpassword","admin_account":"postgres","admin_password":"mysecretpassword"}',
-                }
-            )
-            await postgres_wallet.create()
-            await postgres_wallet.open()
-=======
         postgres_url = os.environ.get("POSTGRES_URL")
         if not postgres_url:
             pytest.fail("POSTGRES_URL not configured")
@@ -87,34 +48,33 @@
         )
         await postgres_wallet.create()
         await postgres_wallet.open()
->>>>>>> 9bfc187c
 
-            storage = IndyStorage(postgres_wallet)
+        storage = IndyStorage(postgres_wallet)
 
-            # add and then fetch a record
-            record = StorageRecord(
-                value='{"initiator": "self", "invitation_key": "9XgL7Y4TBTJyVJdomT6axZGUFg9npxcrXnRT4CG8fWYg", "state": "invitation", "routing_state": "none", "error_msg": null, "their_label": null, "created_at": "2019-05-14 21:58:24.143260+00:00", "updated_at": "2019-05-14 21:58:24.143260+00:00"}',
-                tags={
-                    "initiator": "self",
-                    "invitation_key": "9XgL7Y4TBTJyVJdomT6axZGUFg9npxcrXnRT4CG8fWYg",
-                    "state": "invitation",
-                    "routing_state": "none",
-                },
-                type="connection",
-                id="f96f76ec-0e9b-4f32-8237-f4219e6cf0c7",
-            )
-            await storage.add_record(record)
-            g_rec = await storage.get_record(record.type, record.id)
+        # add and then fetch a record
+        record = StorageRecord(
+            value='{"initiator": "self", "invitation_key": "9XgL7Y4TBTJyVJdomT6axZGUFg9npxcrXnRT4CG8fWYg", "state": "invitation", "routing_state": "none", "error_msg": null, "their_label": null, "created_at": "2019-05-14 21:58:24.143260+00:00", "updated_at": "2019-05-14 21:58:24.143260+00:00"}',
+            tags={
+                "initiator": "self",
+                "invitation_key": "9XgL7Y4TBTJyVJdomT6axZGUFg9npxcrXnRT4CG8fWYg",
+                "state": "invitation",
+                "routing_state": "none",
+            },
+            type="connection",
+            id="f96f76ec-0e9b-4f32-8237-f4219e6cf0c7",
+        )
+        await storage.add_record(record)
+        g_rec = await storage.get_record(record.type, record.id)
 
-            # now try search
-            search = None
-            try:
-                search = storage.search_records("connection")
-                await search.open()
-                records = await search.fetch(10)
-            finally:
-                if search:
-                    await search.close()
+        # now try search
+        search = None
+        try:
+            search = storage.search_records("connection")
+            await search.open()
+            records = await search.fetch(10)
+        finally:
+            if search:
+                await search.close()
 
-            await postgres_wallet.close()
-            await postgres_wallet.remove()+        await postgres_wallet.close()
+        await postgres_wallet.remove()