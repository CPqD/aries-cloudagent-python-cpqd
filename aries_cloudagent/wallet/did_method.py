"""did method.py contains registry for did methods."""

from enum import Enum
from typing import Dict, List, Mapping, Optional

from .error import BaseError
from .key_type import BLS12381G2, ED25519, X25519, KeyType


class HolderDefinedDid(Enum):
    """Define if a holder can specify its own did for a given method."""

    NO = "no"  # holder CANNOT provide a DID
    ALLOWED = "allowed"  # holder CAN provide a DID
    REQUIRED = "required"  # holder MUST provide a DID


class DIDMethod:
    """Class to represent a did method."""

    def __init__(
        self,
        name: str,
        key_types: List[KeyType],
        rotation: bool = False,
        holder_defined_did: HolderDefinedDid = HolderDefinedDid.NO,
    ):
        """Construct did method class."""
        self._method_name: str = name
        self._supported_key_types: List[KeyType] = key_types
        self._supports_rotation: bool = rotation
        self._holder_defined_did: HolderDefinedDid = holder_defined_did

    @property
    def method_name(self):
        """Get method name."""
        return self._method_name

    @property
    def supports_rotation(self):
        """Check rotation support."""
        return self._supports_rotation

    @property
    def supported_key_types(self):
        """Get supported key types."""
        return self._supported_key_types

    def supports_key_type(self, key_type: KeyType) -> bool:
        """Check whether the current method supports the key type."""
        return key_type in self.supported_key_types

    def holder_defined_did(self) -> HolderDefinedDid:
        """Return the did derivation policy.

        eg: did:key DIDs are derived from the verkey -> HolderDefinedDid.NO
        eg: did:web DIDs cannot be derived from key material -> HolderDefinedDid.REQUIRED
        """
        return self._holder_defined_did


SOV = DIDMethod(
    name="sov",
    key_types=[ED25519],
    rotation=True,
    holder_defined_did=HolderDefinedDid.ALLOWED,
)
KEY = DIDMethod(
    name="key",
    key_types=[ED25519, BLS12381G2],
    rotation=False,
)
<<<<<<< HEAD
INDY2 = DIDMethod(
    name="indy2",
    key_types=[ED25519],
    rotation=True,
    holder_defined_did=HolderDefinedDid.ALLOWED,
=======
WEB = DIDMethod(
    name="web",
    key_types=[ED25519, BLS12381G2],
    rotation=True,
    holder_defined_did=HolderDefinedDid.REQUIRED,
)
PEER2 = DIDMethod(
    name="did:peer:2",
    key_types=[ED25519, X25519],
    rotation=False,
    holder_defined_did=HolderDefinedDid.NO,
)

PEER4 = DIDMethod(
    name="did:peer:4",
    key_types=[ED25519, X25519],
    rotation=False,
    holder_defined_did=HolderDefinedDid.NO,
>>>>>>> 63250d87
)


class DIDMethods:
    """DID Method class specifying DID methods with supported key types."""

    def __init__(self) -> None:
        """Construct did method registry."""
        self._registry: Dict[str, DIDMethod] = {
            SOV.method_name: SOV,
            KEY.method_name: KEY,
<<<<<<< HEAD
            INDY2.method_name: INDY2
=======
            WEB.method_name: WEB,
            PEER2.method_name: PEER2,
>>>>>>> 63250d87
        }

    def registered(self, method: str) -> bool:
        """Check for a supported method."""
        return method in self._registry.keys()

    def register(self, method: DIDMethod):
        """Register a new did method."""
        self._registry[method.method_name] = method

    def from_method(self, method_name: str) -> Optional[DIDMethod]:
        """Retrieve a did method from method name."""
        return self._registry.get(method_name)

    def from_metadata(self, metadata: Mapping) -> Optional[DIDMethod]:
        """Get DID method instance from metadata object.

        Returns SOV if no metadata was found for backwards compatibility.
        """
        method_name: str = metadata.get("method", "sov")
        return self.from_method(method_name)

    def from_did(self, did: str) -> DIDMethod:
        """Get DID method instance from the did url."""
        method_name = did.split(":")[1] if did.startswith("did:") else SOV.method_name
        method: DIDMethod | None = self.from_method(method_name)
        if not method:
            raise BaseError(f"Unsupported did method: {method_name}")
        return method<|MERGE_RESOLUTION|>--- conflicted
+++ resolved
@@ -70,13 +70,12 @@
     key_types=[ED25519, BLS12381G2],
     rotation=False,
 )
-<<<<<<< HEAD
 INDY2 = DIDMethod(
     name="indy2",
     key_types=[ED25519],
     rotation=True,
     holder_defined_did=HolderDefinedDid.ALLOWED,
-=======
+)
 WEB = DIDMethod(
     name="web",
     key_types=[ED25519, BLS12381G2],
@@ -95,7 +94,6 @@
     key_types=[ED25519, X25519],
     rotation=False,
     holder_defined_did=HolderDefinedDid.NO,
->>>>>>> 63250d87
 )
 
 
@@ -107,12 +105,9 @@
         self._registry: Dict[str, DIDMethod] = {
             SOV.method_name: SOV,
             KEY.method_name: KEY,
-<<<<<<< HEAD
             INDY2.method_name: INDY2
-=======
             WEB.method_name: WEB,
             PEER2.method_name: PEER2,
->>>>>>> 63250d87
         }
 
     def registered(self, method: str) -> bool:
