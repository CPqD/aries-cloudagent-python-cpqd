--- conflicted
+++ resolved
@@ -2,26 +2,14 @@
 
 from asynctest import TestCase as AsyncTestCase
 
-from ......connections.models.diddoc import (
-    DIDDoc,
-    PublicKey,
-    PublicKeyType,
-    Service,
-)
-<<<<<<< HEAD
-from ......wallet.did_method import SOV
-from ......wallet.key_type import KeyType
-=======
-from ......wallet.did_method import DIDMethod
-from ......wallet.key_type import ED25519
->>>>>>> a4cbef1d
+from ......connections.models.diddoc import (DIDDoc, PublicKey, PublicKeyType,
+                                             Service)
 from ......core.in_memory import InMemoryProfile
 from ......messaging.decorators.attach_decorator import AttachDecorator
-
+from ......wallet.did_method import SOV
+from ......wallet.key_type import ED25519
 from .....didcomm_prefix import DIDCommPrefix
-
 from ...message_types import DIDX_RESPONSE
-
 from ..response import DIDXResponse
 
 
@@ -63,13 +51,8 @@
     async def setUp(self):
         self.wallet = InMemoryProfile.test_session().wallet
         self.did_info = await self.wallet.create_local_did(
-<<<<<<< HEAD
             method=SOV,
-            key_type=KeyType.ED25519,
-=======
-            method=DIDMethod.SOV,
             key_type=ED25519,
->>>>>>> a4cbef1d
         )
 
         did_doc_attach = AttachDecorator.data_base64(self.make_did_doc().serialize())
@@ -122,13 +105,8 @@
     async def setUp(self):
         self.wallet = InMemoryProfile.test_session().wallet
         self.did_info = await self.wallet.create_local_did(
-<<<<<<< HEAD
             method=SOV,
-            key_type=KeyType.ED25519,
-=======
-            method=DIDMethod.SOV,
             key_type=ED25519,
->>>>>>> a4cbef1d
         )
 
         did_doc_attach = AttachDecorator.data_base64(self.make_did_doc().serialize())
