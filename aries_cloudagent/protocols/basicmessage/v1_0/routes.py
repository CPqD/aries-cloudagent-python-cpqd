--- conflicted
+++ resolved
@@ -40,11 +40,7 @@
         request: aiohttp request object
 
     """
-<<<<<<< HEAD
-    context = request["context"]
-=======
     context: AdminRequestContext = request["context"]
->>>>>>> 39066289
     connection_id = request.match_info["conn_id"]
     outbound_handler = request["outbound_message_router"]
     params = await request.json()
