--- conflicted
+++ resolved
@@ -28,10 +28,7 @@
     "validate": UUIDFour(),
     "example": UUIDFour.EXAMPLE,
 }
-<<<<<<< HEAD
-=======
-
->>>>>>> d0a21a55
+
 
 class OutOfBandModuleResponseSchema(OpenAPISchema):
     """Response schema for Out of Band Module."""
