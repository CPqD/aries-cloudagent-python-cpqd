--- conflicted
+++ resolved
@@ -4,11 +4,7 @@
 from typing import Coroutine, Sequence
 
 from ....core.error import BaseError
-<<<<<<< HEAD
-=======
 from ....core.profile import ProfileSession
-from ....messaging.util import time_now
->>>>>>> 39066289
 from ....storage.base import BaseStorage, StorageRecord
 from ....storage.error import (
     StorageError,
@@ -40,7 +36,7 @@
         Initialize a RoutingManager.
 
         Args:
-            context: The context for this manager
+            session: The session for this manager
         """
         self._session = session
         if not session:
@@ -68,13 +64,9 @@
             The `RouteRecord` associated with this verkey
 
         """
-<<<<<<< HEAD
-=======
-        storage: BaseStorage = self._session.inject(BaseStorage)
->>>>>>> 39066289
         try:
             record = await RouteRecord.retrieve_by_recipient_key(
-                self.context, recip_verkey
+                self._session, recip_verkey
             )
         except StorageDuplicateError:
             raise RouteNotFoundError(
@@ -148,25 +140,12 @@
             )
         if not recipient_key:
             raise RoutingManagerError("Missing recipient_key")
-<<<<<<< HEAD
         route_record = RouteRecord(
-=======
-        value = {"created_at": time_now(), "updated_at": time_now()}
-        record = StorageRecord(
-            RoutingManager.RECORD_TYPE,
-            json.dumps(value),
-            {"connection_id": client_connection_id, "recipient_key": recipient_key},
-        )
-        storage: BaseStorage = self._session.inject(BaseStorage)
-        await storage.add_record(record)
-        result = RouteRecord(
-            record_id=record.id,
->>>>>>> 39066289
             connection_id=client_connection_id,
             wallet_id=internal_wallet_id,
             recipient_key=recipient_key,
         )
-        await route_record.save(self.context)
+        await route_record.save(self._session)
         return route_record
 
     async def delete_route_record(self, route: RouteRecord):
