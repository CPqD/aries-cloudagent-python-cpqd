"""Command line option parsing."""

import abc
import json

from functools import reduce
from itertools import chain
from os import environ
from typing import Type

import deepmerge
import yaml

from configargparse import ArgumentParser, Namespace, YAMLConfigFileParser

from ..utils.tracing import trace_event

from .error import ArgsParseError
from .util import BoundedInt, ByteSize

from .plugin_settings import PLUGIN_CONFIG_KEY

CAT_PROVISION = "general"
CAT_START = "start"
CAT_UPGRADE = "upgrade"

ENDORSER_AUTHOR = "author"
ENDORSER_ENDORSER = "endorser"
ENDORSER_NONE = "none"


class ArgumentGroup(abc.ABC):
    """A class representing a group of related command line arguments."""

    GROUP_NAME = None

    @abc.abstractmethod
    def add_arguments(self, parser: ArgumentParser):
        """Add arguments to the provided argument parser."""

    @abc.abstractmethod
    def get_settings(self, args: Namespace) -> dict:
        """Extract settings from the parsed arguments."""


class group:
    """Decorator for registering argument groups."""

    _registered = []

    def __init__(self, *categories):
        """Initialize the decorator."""
        self.categories = tuple(categories)

    def __call__(self, group_cls: ArgumentGroup):
        """Register a class in the given categories."""
        setattr(group_cls, "CATEGORIES", self.categories)
        self._registered.append((self.categories, group_cls))
        return group_cls

    @classmethod
    def get_registered(cls, category: str = None):
        """Fetch the set of registered classes in a category."""
        return (
            grp
            for (cats, grp) in cls._registered
            if category is None or category in cats
        )


def create_argument_parser(*, prog: str = None):
    """Create am instance of an arg parser, force yaml format for external config."""
    return ArgumentParser(config_file_parser_class=YAMLConfigFileParser, prog=prog)


def load_argument_groups(parser: ArgumentParser, *groups: Type[ArgumentGroup]):
    """Log a set of argument groups into a parser.

    Returns:
        A callable to convert loaded arguments into a settings dictionary

    """
    group_inst = []
    for group in groups:
        g_parser = parser.add_argument_group(group.GROUP_NAME)
        inst = group()
        inst.add_arguments(g_parser)
        group_inst.append(inst)

    def get_settings(args: Namespace):
        settings = {}
        try:
            for group in group_inst:
                settings.update(group.get_settings(args))
        except ArgsParseError as e:
            parser.print_help()
            raise e
        return settings

    return get_settings


@group(CAT_START)
class AdminGroup(ArgumentGroup):
    """Admin server settings."""

    GROUP_NAME = "Admin"

    def add_arguments(self, parser: ArgumentParser):
        """Add admin-specific command line arguments to the parser."""
        parser.add_argument(
            "--admin",
            type=str,
            nargs=2,
            metavar=("<host>", "<port>"),
            env_var="ACAPY_ADMIN",
            help=(
                "Specify the host and port on which to run the administrative server. "
                "If not provided, no admin server is made available."
            ),
        )
        parser.add_argument(
            "--admin-api-key",
            type=str,
            metavar="<api-key>",
            env_var="ACAPY_ADMIN_API_KEY",
            help=(
                "Protect all admin endpoints with the provided API key. "
                "API clients (e.g. the controller) must pass the key in the HTTP "
                "header using 'X-API-Key: <api key>'. Either this parameter or the "
                "'--admin-insecure-mode' parameter MUST be specified."
            ),
        )
        parser.add_argument(
            "--admin-insecure-mode",
            action="store_true",
            env_var="ACAPY_ADMIN_INSECURE_MODE",
            help=(
                "Run the admin web server in insecure mode. DO NOT USE FOR "
                "PRODUCTION DEPLOYMENTS. The admin server will be publicly available "
                "to anyone who has access to the interface. Either this parameter or "
                "the '--api-key' parameter MUST be specified."
            ),
        )
        parser.add_argument(
            "--no-receive-invites",
            action="store_true",
            env_var="ACAPY_NO_RECEIVE_INVITES",
            help=(
                "Prevents an agent from receiving invites by removing the "
                "'/connections/receive-invite' route from the administrative "
                "interface. Default: false."
            ),
        )
        parser.add_argument(
            "--help-link",
            type=str,
            metavar="<help-url>",
            env_var="ACAPY_HELP_LINK",
            help=(
                "A URL to an administrative interface help web page that a controller "
                "user interface can get from the agent and provide as a link to users."
            ),
        )
        parser.add_argument(
            "--webhook-url",
            action="append",
            metavar="<url#api_key>",
            env_var="ACAPY_WEBHOOK_URL",
            help=(
                "Send webhooks containing internal state changes to the specified "
                "URL. Optional API key to be passed in the request body can be "
                "appended using a hash separator [#]. This is useful for a controller "
                "to monitor agent events and respond to those events using the "
                "admin API. If not specified, webhooks are not published by the agent."
            ),
        )
        parser.add_argument(
            "--admin-client-max-request-size",
            default=1,
            type=BoundedInt(min=1, max=16),
            env_var="ACAPY_ADMIN_CLIENT_MAX_REQUEST_SIZE",
            help="Maximum client request size to admin server, in megabytes: default 1",
        )

    def get_settings(self, args: Namespace):
        """Extract admin settings."""
        settings = {}
        if args.admin:
            admin_api_key = args.admin_api_key
            admin_insecure_mode = args.admin_insecure_mode

            if (admin_api_key and admin_insecure_mode) or not (
                admin_api_key or admin_insecure_mode
            ):
                raise ArgsParseError(
                    "Either --admin-api-key or --admin-insecure-mode "
                    "must be set but not both."
                )

            settings["admin.admin_api_key"] = admin_api_key
            settings["admin.admin_insecure_mode"] = admin_insecure_mode

            settings["admin.enabled"] = True
            settings["admin.host"] = args.admin[0]
            settings["admin.port"] = args.admin[1]
            if args.help_link:
                settings["admin.help_link"] = args.help_link
            if args.no_receive_invites:
                settings["admin.no_receive_invites"] = True
            hook_urls = list(args.webhook_url) if args.webhook_url else []
            hook_url = environ.get("WEBHOOK_URL")
            if hook_url:
                hook_urls.append(hook_url)
            settings["admin.webhook_urls"] = hook_urls

            settings["admin.admin_client_max_request_size"] = (
                args.admin_client_max_request_size or 1
            )
        return settings


@group(CAT_START)
class DebugGroup(ArgumentGroup):
    """Debug settings."""

    GROUP_NAME = "Debug"

    def add_arguments(self, parser: ArgumentParser):
        """Add debug command line arguments to the parser."""
        parser.add_argument(
            "--debug",
            action="store_true",
            env_var="ACAPY_DEBUG",
            help=(
                "Enables a remote debugging service that can be accessed "
                "using ptvsd for Visual Studio Code. The framework will wait "
                "for the debugger to connect at start-up. Default: false."
            ),
        )
        parser.add_argument(
            "--debug-seed",
            dest="debug_seed",
            type=str,
            metavar="<debug-did-seed>",
            env_var="ACAPY_DEBUG_SEED",
            help="Specify the debug seed to use.",
        )
        parser.add_argument(
            "--debug-connections",
            action="store_true",
            env_var="ACAPY_DEBUG_CONNECTIONS",
            help="Enable additional logging around connections. Default: false.",
        )
        parser.add_argument(
            "--debug-credentials",
            action="store_true",
            env_var="ACAPY_DEBUG_CREDENTIALS",
            help=(
                "Enable additional logging around credential exchanges. "
                "Default: false."
            ),
        )
        parser.add_argument(
            "--debug-presentations",
            action="store_true",
            env_var="ACAPY_DEBUG_PRESENTATIONS",
            help=(
                "Enable additional logging around presentation exchanges. "
                "Default: false."
            ),
        )
        parser.add_argument(
            "--debug-webhooks",
            action="store_true",
            env_var="ACAPY_DEBUG_WEBHOOKS",
            help=("Emit protocol state object as webhook. " "Default: false."),
        )
        parser.add_argument(
            "--invite",
            action="store_true",
            env_var="ACAPY_INVITE",
            help=(
                "After startup, generate and print a new out-of-band connection "
                "invitation URL. Default: false."
            ),
        )
        parser.add_argument(
            "--connections-invite",
            action="store_true",
            env_var="ACAPY_CONNECTIONS_INVITE",
            help=(
                "After startup, generate and print a new connections protocol "
                "style invitation URL. Default: false."
            ),
        )
        parser.add_argument(
            "--invite-label",
            dest="invite_label",
            type=str,
            metavar="<label>",
            env_var="ACAPY_INVITE_LABEL",
            help="Specify the label of the generated invitation.",
        )
        parser.add_argument(
            "--invite-multi-use",
            action="store_true",
            env_var="ACAPY_INVITE_MULTI_USE",
            help="Flag specifying the generated invite should be multi-use.",
        )
        parser.add_argument(
            "--invite-public",
            action="store_true",
            env_var="ACAPY_INVITE_PUBLIC",
            help="Flag specifying the generated invite should be public.",
        )
        parser.add_argument(
            "--invite-metadata-json",
            type=str,
            metavar="<metadata-json>",
            env_var="ACAPY_INVITE_METADATA_JSON",
            help="Add metadata json to invitation created with --invite argument.",
        )
        parser.add_argument(
            "--test-suite-endpoint",
            type=str,
            metavar="<endpoint>",
            env_var="ACAPY_TEST_SUITE_ENDPOINT",
            help="URL endpoint for sending messages to the test suite agent.",
        )
        parser.add_argument(
            "--auto-accept-invites",
            action="store_true",
            env_var="ACAPY_AUTO_ACCEPT_INVITES",
            help=(
                "Automatically accept invites without firing a webhook event or "
                "waiting for an admin request. Default: false."
            ),
        )
        parser.add_argument(
            "--auto-accept-requests",
            action="store_true",
            env_var="ACAPY_AUTO_ACCEPT_REQUESTS",
            help=(
                "Automatically accept connection requests without firing "
                "a webhook event or waiting for an admin request. Default: false."
            ),
        )
        parser.add_argument(
            "--auto-respond-messages",
            action="store_true",
            env_var="ACAPY_AUTO_RESPOND_MESSAGES",
            help=(
                "Automatically respond to basic messages indicating the message was "
                "received. Default: false."
            ),
        )
        parser.add_argument(
            "--auto-respond-credential-proposal",
            action="store_true",
            env_var="ACAPY_AUTO_RESPOND_CREDENTIAL_PROPOSAL",
            help=(
                "Auto-respond to credential proposals with corresponding "
                "credential offers"
            ),
        )
        parser.add_argument(
            "--auto-respond-credential-offer",
            action="store_true",
            env_var="ACAPY_AUTO_RESPOND_CREDENTIAL_OFFER",
            help=(
                "Automatically respond to Indy credential offers with a credential "
                "request. Default: false"
            ),
        )
        parser.add_argument(
            "--auto-respond-credential-request",
            action="store_true",
            env_var="ACAPY_AUTO_RESPOND_CREDENTIAL_REQUEST",
            help="Auto-respond to credential requests with corresponding credentials",
        )
        parser.add_argument(
            "--auto-respond-presentation-proposal",
            action="store_true",
            env_var="ACAPY_AUTO_RESPOND_PRESENTATION_PROPOSAL",
            help=(
                "Auto-respond to presentation proposals with corresponding "
                "presentation requests"
            ),
        )
        parser.add_argument(
            "--auto-respond-presentation-request",
            action="store_true",
            env_var="ACAPY_AUTO_RESPOND_PRESENTATION_REQUEST",
            help=(
                "Automatically respond to Indy presentation requests with a "
                "constructed presentation if a corresponding credential can be "
                "retrieved for every referent in the presentation request. "
                "Default: false."
            ),
        )
        parser.add_argument(
            "--auto-store-credential",
            action="store_true",
            env_var="ACAPY_AUTO_STORE_CREDENTIAL",
            help=(
                "Automatically store an issued credential upon receipt. "
                "Default: false."
            ),
        )
        parser.add_argument(
            "--auto-verify-presentation",
            action="store_true",
            env_var="ACAPY_AUTO_VERIFY_PRESENTATION",
            help=(
                "Automatically verify a presentation when it is received. "
                "Default: false."
            ),
        )

    def get_settings(self, args: Namespace) -> dict:
        """Extract debug settings."""
        settings = {}
        if args.debug:
            settings["debug.enabled"] = True
        if args.debug_connections:
            settings["debug.connections"] = True
        if args.debug_credentials:
            settings["debug.credentials"] = True
        if args.debug_presentations:
            settings["debug.presentations"] = True
        if args.debug_webhooks:
            settings["debug.webhooks"] = True
        if args.debug_seed:
            settings["debug.seed"] = args.debug_seed
        if args.invite:
            settings["debug.print_invitation"] = True
        if args.connections_invite:
            settings["debug.print_connections_invitation"] = True
        if args.invite_label:
            settings["debug.invite_label"] = args.invite_label
        if args.invite_multi_use:
            settings["debug.invite_multi_use"] = True
        if args.invite_public:
            settings["debug.invite_public"] = True
        if args.invite_metadata_json:
            settings["debug.invite_metadata_json"] = args.invite_metadata_json
        if args.test_suite_endpoint:
            settings["debug.test_suite_endpoint"] = args.test_suite_endpoint

        if args.auto_respond_credential_proposal:
            settings["debug.auto_respond_credential_proposal"] = True
        if args.auto_respond_credential_offer:
            settings["debug.auto_respond_credential_offer"] = True
        if args.auto_respond_credential_request:
            settings["debug.auto_respond_credential_request"] = True
        if args.auto_respond_presentation_proposal:
            settings["debug.auto_respond_presentation_proposal"] = True
        if args.auto_respond_presentation_request:
            settings["debug.auto_respond_presentation_request"] = True
        if args.auto_store_credential:
            settings["debug.auto_store_credential"] = True
        if args.auto_verify_presentation:
            settings["debug.auto_verify_presentation"] = True
        if args.auto_accept_invites:
            settings["debug.auto_accept_invites"] = True
        if args.auto_accept_requests:
            settings["debug.auto_accept_requests"] = True
        if args.auto_respond_messages:
            settings["debug.auto_respond_messages"] = True
        return settings


@group(CAT_START)
class DiscoverFeaturesGroup(ArgumentGroup):
    """Discover Features settings."""

    GROUP_NAME = "Discover features"

    def add_arguments(self, parser: ArgumentParser):
        """Add discover features specific command line arguments to the parser."""
        parser.add_argument(
            "--auto-disclose-features",
            action="store_true",
            env_var="ACAPY_AUTO_DISCLOSE_FEATURES",
            help=(
                "Specifies that the agent will proactively/auto disclose protocols"
                " and goal-codes features on connection creation [RFC0557]."
            ),
        )
        parser.add_argument(
            "--disclose-features-list",
            type=str,
            dest="disclose_features_list",
            required=False,
            env_var="ACAPY_DISCLOSE_FEATURES_LIST",
            help="Load YAML file path that specifies which features to disclose.",
        )

    def get_settings(self, args: Namespace) -> dict:
        """Extract discover features settings."""
        settings = {}
        if args.auto_disclose_features:
            settings["auto_disclose_features"] = True
        if args.disclose_features_list:
            with open(args.disclose_features_list, "r") as stream:
                provided_lists = yaml.safe_load(stream)
                if "protocols" in provided_lists:
                    settings["disclose_protocol_list"] = provided_lists.get("protocols")
                if "goal-codes" in provided_lists:
                    settings["disclose_goal_code_list"] = provided_lists.get(
                        "goal-codes"
                    )
        return settings


@group(CAT_PROVISION, CAT_START)
class GeneralGroup(ArgumentGroup):
    """General settings."""

    GROUP_NAME = "General"

    def add_arguments(self, parser: ArgumentParser):
        """Add general command line arguments to the parser."""
        parser.add_argument(
            "--arg-file",
            is_config_file=True,
            help=(
                "Load aca-py arguments from the specified file.  Note that "
                "this file *must* be in YAML format."
            ),
        )
        parser.add_argument(
            "--plugin",
            dest="external_plugins",
            type=str,
            action="append",
            required=False,
            metavar="<module>",
            env_var="ACAPY_PLUGIN",
            help=(
                "Load <module> as external plugin module. Multiple "
                "instances of this parameter can be specified."
            ),
        )

        parser.add_argument(
            "--block-plugin",
            dest="blocked_plugins",
            type=str,
            action="append",
            required=False,
            metavar="<module>",
            env_var="ACAPY_BLOCKED_PLUGIN",
            help=(
                "Block <module> plugin module from loading. Multiple "
                "instances of this parameter can be specified."
            ),
        )

        parser.add_argument(
            "--plugin-config",
            dest="plugin_config",
            type=str,
            required=False,
            env_var="ACAPY_PLUGIN_CONFIG",
            help="Load YAML file path that defines external plugin configuration.",
        )

        parser.add_argument(
            "-o",
            "--plugin-config-value",
            dest="plugin_config_values",
            type=str,
            nargs="+",
            action="append",
            required=False,
            metavar="<KEY=VALUE>",
            help=(
                "Set an arbitrary plugin configuration option in the format "
                "KEY=VALUE. Use dots in KEY to set deeply nested values, as in "
                '"a.b.c=value". VALUE is parsed as yaml.'
            ),
        )

        parser.add_argument(
            "--storage-type",
            type=str,
            metavar="<storage-type>",
            env_var="ACAPY_STORAGE_TYPE",
            help=(
                "Specifies the type of storage provider to use for the internal "
                "storage engine. This storage interface is used to store internal "
                "state. Supported internal storage types are 'basic' (memory) "
                "and 'indy'.  The default (if not specified) is 'indy' if the "
                "wallet type is set to 'indy', otherwise 'basic'."
            ),
        )
        parser.add_argument(
            "-e",
            "--endpoint",
            type=str,
            nargs="+",
            metavar="<endpoint>",
            env_var="ACAPY_ENDPOINT",
            help=(
                "Specifies the endpoints to put into DIDDocs "
                "to inform other agents of where they should send messages destined "
                "for this agent. Each endpoint could be one of the specified inbound "
                "transports for this agent, or the endpoint could be that of "
                "another agent (e.g. 'https://example.com/agent-endpoint') if the "
                "routing of messages to this agent by a mediator is configured. "
                "The first endpoint specified will be used in invitations. "
                "The endpoints are used in the formation of a connection "
                "with another agent."
            ),
        )
        parser.add_argument(
            "--profile-endpoint",
            type=str,
            metavar="<profile_endpoint>",
            env_var="ACAPY_PROFILE_ENDPOINT",
            help="Specifies the profile endpoint for the (public) DID.",
        )
        parser.add_argument(
            "--read-only-ledger",
            action="store_true",
            env_var="ACAPY_READ_ONLY_LEDGER",
            help="Sets ledger to read-only to prevent updates. Default: false.",
        )
        parser.add_argument(
            "--universal-resolver",
            type=str,
            nargs="?",
            metavar="<universal_resolver_endpoint>",
            env_var="ACAPY_UNIVERSAL_RESOLVER",
            const="DEFAULT",
            help="Enable resolution from a universal resolver.",
        )
        parser.add_argument(
            "--universal-resolver-regex",
            type=str,
            nargs="+",
            metavar="<did_regex>",
            env_var="ACAPY_UNIVERSAL_RESOLVER_REGEX",
            help=(
                "Regex matching DIDs to resolve using the unversal resolver. "
                "Multiple can be specified. "
                "Defaults to a regex matching all DIDs resolvable by universal "
                "resolver instance."
            ),
        )
        parser.add_argument(
            "--universal-resolver-bearer-token",
            type=str,
            nargs="?",
            metavar="<universal_resolver_token>",
            env_var="ACAPY_UNIVERSAL_RESOLVER_BEARER_TOKEN",
            help="Bearer token if universal resolver instance requires authentication.",
        ),

    def get_settings(self, args: Namespace) -> dict:
        """Extract general settings."""
        settings = {}
        if args.external_plugins:
            settings["external_plugins"] = args.external_plugins

        if args.blocked_plugins:
            settings["blocked_plugins"] = args.blocked_plugins

        if args.plugin_config:
            with open(args.plugin_config, "r") as stream:
                settings[PLUGIN_CONFIG_KEY] = yaml.safe_load(stream)

        if args.plugin_config_values:
            if PLUGIN_CONFIG_KEY not in settings:
                settings[PLUGIN_CONFIG_KEY] = {}

            for value_str in chain(*args.plugin_config_values):
                key, value = value_str.split("=", maxsplit=1)
                value = yaml.safe_load(value)
                deepmerge.always_merger.merge(
                    settings[PLUGIN_CONFIG_KEY],
                    reduce(lambda v, k: {k: v}, key.split(".")[::-1], value),
                )

        if args.storage_type:
            settings["storage_type"] = args.storage_type

        if args.endpoint:
            settings["default_endpoint"] = args.endpoint[0]
            settings["additional_endpoints"] = args.endpoint[1:]
        else:
            raise ArgsParseError("-e/--endpoint is required")
        if args.profile_endpoint:
            settings["profile_endpoint"] = args.profile_endpoint

        if args.read_only_ledger:
            settings["read_only_ledger"] = True

        if args.universal_resolver_regex and not args.universal_resolver:
            raise ArgsParseError(
                "--universal-resolver-regex cannot be used without --universal-resolver"
            )

        if args.universal_resolver_bearer_token and not args.universal_resolver:
            raise ArgsParseError(
                "--universal-resolver-bearer-token "
                + "cannot be used without --universal-resolver"
            )

        if args.universal_resolver:
            settings["resolver.universal"] = args.universal_resolver

        if args.universal_resolver_regex:
            settings["resolver.universal.supported"] = args.universal_resolver_regex

        if args.universal_resolver_bearer_token:
            settings["resolver.universal.token"] = args.universal_resolver_bearer_token

        return settings


@group(CAT_START, CAT_PROVISION)
class RevocationGroup(ArgumentGroup):
    """Revocation settings."""

    GROUP_NAME = "Revocation"

    def add_arguments(self, parser: ArgumentParser):
        """Add revocation arguments to the parser."""
        parser.add_argument(
            "--tails-server-base-url",
            type=str,
            metavar="<tails-server-base-url>",
            env_var="ACAPY_TAILS_SERVER_BASE_URL",
            help="Sets the base url of the tails server in use.",
        )
        parser.add_argument(
            "--tails-server-upload-url",
            type=str,
            metavar="<tails-server-upload-url>",
            env_var="ACAPY_TAILS_SERVER_UPLOAD_URL",
            help=(
                "Sets the base url of the tails server for upload, defaulting to the "
                "tails server base url."
            ),
        )
        parser.add_argument(
            "--notify-revocation",
            action="store_true",
            env_var="ACAPY_NOTIFY_REVOCATION",
            help=(
                "Specifies that aca-py will notify credential recipients when "
                "revoking a credential it issued."
            ),
        )
        parser.add_argument(
            "--monitor-revocation-notification",
            action="store_true",
            env_var="ACAPY_MONITOR_REVOCATION_NOTIFICATION",
            help=(
                "Specifies that aca-py will emit webhooks on notification of "
                "revocation received."
            ),
        )
        parser.add_argument(
            "--anoncreds-legacy-revocation",
            type=str,
            default="accept",
            choices=("accept", "reject"),
            env_var="ACAPY_ANONCREDS_LEGACY_REVOCATION",
            help=(
                "Specify the handling of older proofs of non-revocation "
                "for anoncreds credentials. Values are 'accept' or 'reject'."
            ),
        )

    def get_settings(self, args: Namespace) -> dict:
        """Extract revocation settings."""
        settings = {}
        if args.tails_server_base_url:
            settings["tails_server_base_url"] = args.tails_server_base_url
            settings["tails_server_upload_url"] = args.tails_server_base_url
        if args.tails_server_upload_url:
            settings["tails_server_upload_url"] = args.tails_server_upload_url
        if args.notify_revocation:
            settings["revocation.notify"] = args.notify_revocation
        if args.monitor_revocation_notification:
            settings[
                "revocation.monitor_notification"
            ] = args.monitor_revocation_notification
        if args.anoncreds_legacy_revocation:
            settings[
                "revocation.anoncreds_legacy_support"
            ] = args.anoncreds_legacy_revocation
        return settings


@group(CAT_START, CAT_PROVISION)
class LedgerGroup(ArgumentGroup):
    """Ledger settings."""

    GROUP_NAME = "Ledger"

    def add_arguments(self, parser: ArgumentParser):
        """Add ledger-specific command line arguments to the parser."""
        # for besu 
        parser.add_argument(
            "--account-address",
            type=str,
            metavar="<account>",
            dest="account_address",
            env_var="ACCOUNT_ADDRESS",
            help=(
                "Specifies the user address from besu"
            ),
        )
        parser.add_argument(
            "--private-account-key",
            type=str,
            metavar="<account>",
            dest="private_account_key",
            env_var="PRIVATE_ACCOUNT_KEY",
            help=(
                "Specifies the user account private key"
            ),
        )
        parser.add_argument(
            "--revocation-contract-address",
            type=str,
            metavar="<account>",
            dest="revocation_contract_address",
            env_var="REVOCATION_CONTRACT_ADDRESS",
            help=(
                "Specifies the revocation contract address"
            ),
        )
        parser.add_argument(
            "--besu-provider-url",
            type=str,
            metavar="<besu>",
            dest="besu_provider_url",
            env_var="BESU_PROVIDER_URL",
            help=(
                "Specifies the url of the besu provider "
            ),
        )
        parser.add_argument(
            "--schema-contract-address",
            type=str,
            metavar="<contract>",
            dest="schema_contract_address",
            env_var="SCHEMA_CONTRACT_ADDRESS",
            help=(
                "Specifies the schema contract address"
            ),
        )
        parser.add_argument(
            "--revocation-contract-address",
            type=str,
            metavar="<account>",
            dest="revocation_contract_address",
            env_var="REVOCATION_CONTRACT_ADDRESS",
            help=(
                "Specifies the revocation contract address"
            ),
        )
        parser.add_argument(
            "--credef-contract-address",
            type=str,
            metavar="<contract>",
            dest="credef_contract_address",
            env_var="CREDF_CONTRACT_ADDRESS",
            help=(
                "Specifies the credf contract address"
            ),
        )
        parser.add_argument(
            "--ledger-pool-name",
            type=str,
            metavar="<ledger-pool-name>",
            env_var="ACAPY_LEDGER_POOL_NAME",
            help=(
                "Specifies the name of the indy pool to be opened. "
                "This is useful if you have multiple pool configurations."
            ),
        )
        parser.add_argument(
            "--genesis-transactions",
            type=str,
            dest="genesis_transactions",
            metavar="<genesis-transactions>",
            env_var="ACAPY_GENESIS_TRANSACTIONS",
            help=(
                "Specifies the genesis transactions to use to connect to "
                "a Hyperledger Indy ledger. The transactions are provided as string "
                'of JSON e.g. \'{"reqSignature":{},"txn":{"data":{"d... <snip>}}}\''
            ),
        )
        parser.add_argument(
            "--genesis-file",
            type=str,
            dest="genesis_file",
            metavar="<genesis-file>",
            env_var="ACAPY_GENESIS_FILE",
            help="Specifies a local file from which to read the genesis transactions.",
        )
        parser.add_argument(
            "--genesis-url",
            type=str,
            dest="genesis_url",
            metavar="<genesis-url>",
            env_var="ACAPY_GENESIS_URL",
            help=(
                "Specifies the url from which to download the genesis "
                "transactions. For example, if you are using 'von-network', "
                "the URL might be 'http://localhost:9000/genesis'. "
                "Genesis transactions URLs are available for the "
                "Sovrin test/main networks."
            ),
        )
        parser.add_argument(
            "--no-ledger",
            action="store_true",
            env_var="ACAPY_NO_LEDGER",
            help=(
                "Specifies that aca-py will run with no ledger configured. "
                "This must be set if running in no-ledger mode.  Overrides any "
                "specified ledger or genesis configurations.  Default: false."
            ),
        )
        parser.add_argument(
            "--ledger-keepalive",
            default=5,
            type=BoundedInt(min=5),
            env_var="ACAPY_LEDGER_KEEP_ALIVE",
            help="Specifies how many seconds to keep the ledger open. Default: 5",
        )
        parser.add_argument(
            "--ledger-socks-proxy",
            type=str,
            dest="ledger_socks_proxy",
            metavar="<host:port>",
            required=False,
            env_var="ACAPY_LEDGER_SOCKS_PROXY",
            help=(
                "Specifies the socks proxy (NOT http proxy) hostname and port in format "
                "'hostname:port'. This is an optional parameter to be passed to ledger "
                "pool configuration and ZMQ in case if aca-py is running "
                "in a corporate/private network behind a corporate proxy and will "
                "connect to the public (outside of corporate network) ledger pool"
            ),
        )
        parser.add_argument(
            "--genesis-transactions-list",
            type=str,
            required=False,
            dest="genesis_transactions_list",
            metavar="<genesis-transactions-list>",
            env_var="ACAPY_GENESIS_TRANSACTIONS_LIST",
            help=(
                "Load YAML configuration for connecting to multiple"
                " HyperLedger Indy ledgers."
            ),
        )
        parser.add_argument(
            "--accept-taa",
            type=str,
            nargs=2,
            metavar=("<acceptance-mechanism>", "<taa-version>"),
            env_var="ACAPY_ACCEPT_TAA",
            help=(
                "Specify the acceptance mechanism and taa version for which to accept"
                " the transaction author agreement. If not provided, the TAA must"
                " be accepted through the TTY or the admin API."
            ),
        )

    def get_settings(self, args: Namespace) -> dict:
        """Extract ledger settings."""
        settings = {}
        settings["ledger.schema_contract_address"] = args.schema_contract_address
        settings["ledger.besu_provider_url"] = args.besu_provider_url
        settings["ledger.credef_contract_address"] = args.credef_contract_address
        settings["ledger.private_account_key"] = args.private_account_key
        settings["ledger.account_address"] = args.account_address
        settings["ledger.revocation_contract_address"] = args.revocation_contract_address

        if args.no_ledger:
            settings["ledger.disabled"] = True
        else:
            single_configured = False
            multi_configured = False
            update_pool_name = False
            write_ledger_specified = False
            if args.genesis_url:
                settings["ledger.genesis_url"] = args.genesis_url
                single_configured = True
            elif args.genesis_file:
                settings["ledger.genesis_file"] = args.genesis_file
                single_configured = True
            elif args.genesis_transactions:
                settings["ledger.genesis_transactions"] = args.genesis_transactions
                single_configured = True
            if args.genesis_transactions_list:
                with open(args.genesis_transactions_list, "r") as stream:
                    txn_config_list = yaml.safe_load(stream)
                    ledger_config_list = []
                    for txn_config in txn_config_list:
                        if "is_write" in txn_config and txn_config["is_write"]:
                            write_ledger_specified = True
                        if (
                            "genesis_url" not in txn_config
                            and "genesis_file" not in txn_config
                            and "genesis_transactions" not in txn_config
                        ):
                            raise ArgsParseError(
                                "No genesis information provided for write ledger"
                            )
                        if "id" in txn_config and "pool_name" not in txn_config:
                            txn_config["pool_name"] = txn_config["id"]
                        update_pool_name = True
                        ledger_config_list.append(txn_config)
                    if not write_ledger_specified:
                        raise ArgsParseError(
                            "No write ledger genesis provided in multi-ledger config"
                        )
                    settings["ledger.ledger_config_list"] = ledger_config_list
                    multi_configured = True
            if not (single_configured or multi_configured):
                raise ArgsParseError(
                    "One of --genesis-url --genesis-file, --genesis-transactions "
                    "or --genesis-transactions-list must be specified (unless "
                    "--no-ledger is specified to explicitly configure aca-py to"
                    " run with no ledger)."
                )
            if single_configured and multi_configured:
                raise ArgsParseError("Cannot configure both single- and multi-ledger.")
            if args.ledger_pool_name and not update_pool_name:
                settings["ledger.pool_name"] = args.ledger_pool_name
            if args.ledger_keepalive:
                settings["ledger.keepalive"] = args.ledger_keepalive
            if args.ledger_socks_proxy:
                settings["ledger.socks_proxy"] = args.ledger_socks_proxy
            if args.accept_taa:
                settings["ledger.taa_acceptance_mechanism"] = args.accept_taa[0]
                settings["ledger.taa_acceptance_version"] = args.accept_taa[1]
                

        return settings


@group(CAT_PROVISION, CAT_START)
class LoggingGroup(ArgumentGroup):
    """Logging settings."""

    GROUP_NAME = "Logging"

    def add_arguments(self, parser: ArgumentParser):
        """Add logging-specific command line arguments to the parser."""
        parser.add_argument(
            "--log-config",
            dest="log_config",
            type=str,
            metavar="<path-to-config>",
            default=None,
            env_var="ACAPY_LOG_CONFIG",
            help="Specifies a custom logging configuration file",
        )
        parser.add_argument(
            "--log-file",
            dest="log_file",
            metavar="<log-file>",
            nargs="?",
            const="",
            default=None,
            env_var="ACAPY_LOG_FILE",
            help=(
                "--log-file enables writing of logs to file, if a value is "
                "provided then it uses that as log file location, otherwise "
                "the default location in log config file is used."
            ),
        )
        parser.add_argument(
            "--log-level",
            dest="log_level",
            type=str,
            metavar="<log-level>",
            default=None,
            env_var="ACAPY_LOG_LEVEL",
            help=(
                "Specifies a custom logging level as one of: "
                "('debug', 'info', 'warning', 'error', 'critical')"
            ),
        )

    def get_settings(self, args: Namespace) -> dict:
        """Extract logging settings."""
        settings = {}
        if args.log_config:
            settings["log.config"] = args.log_config
        if args.log_file or args.log_file == "":
            settings["log.file"] = args.log_file
        if args.log_level:
            settings["log.level"] = args.log_level
        return settings


@group(CAT_START)
class ProtocolGroup(ArgumentGroup):
    """Protocol settings."""

    GROUP_NAME = "Protocol"

    def add_arguments(self, parser: ArgumentParser):
        """Add protocol-specific command line arguments to the parser."""
        parser.add_argument(
            "--auto-ping-connection",
            action="store_true",
            env_var="ACAPY_AUTO_PING_CONNECTION",
            help=(
                "Automatically send a trust ping immediately after a "
                "connection response is accepted. Some agents require this before "
                "marking a connection as 'active'. Default: false."
            ),
        )
        parser.add_argument(
            "--auto-accept-intro-invitation-requests",
            action="store_true",
            env_var="ACAPY_AUTO_ACCEPT_INTRO_INVITATION_REQUESTS",
            help="Automatically accept introduction invitations. Default: false.",
        )
        parser.add_argument(
            "--invite-base-url",
            type=str,
            metavar="<base-url>",
            env_var="ACAPY_INVITE_BASE_URL",
            help=(
                "Base URL to use when formatting connection invitations in URL format."
            ),
        )
        parser.add_argument(
            "--monitor-ping",
            action="store_true",
            env_var="ACAPY_MONITOR_PING",
            help="Send a webhook when a ping is sent or received.",
        )
        parser.add_argument(
            "--monitor-forward",
            action="store_true",
            env_var="ACAPY_MONITOR_FORWARD",
            help="Send a webhook when a forward is received.",
        )
        parser.add_argument(
            "--public-invites",
            action="store_true",
            env_var="ACAPY_PUBLIC_INVITES",
            help=(
                "Send invitations out using the public DID for the agent, "
                "and receive connection requests solicited by invitations "
                "which use the public DID. Default: false."
            ),
        )
        parser.add_argument(
            "--requests-through-public-did",
            action="store_true",
            env_var="ACAPY_REQUESTS_THROUGH_PUBLIC_DID",
            help=(
                "Allow agent to receive unsolicited connection requests, "
                "using the public DID for the agent. Default: false."
            ),
        )
        parser.add_argument(
            "--timing",
            action="store_true",
            env_var="ACAPY_TIMING",
            help="Include timing information in response messages.",
        )
        parser.add_argument(
            "--timing-log",
            type=str,
            metavar="<log-path>",
            env_var="ACAPY_TIMING_LOG",
            help="Write timing information to a given log file.",
        )
        parser.add_argument(
            "--trace",
            action="store_true",
            env_var="ACAPY_TRACE",
            help="Generate tracing events.",
        )
        parser.add_argument(
            "--trace-target",
            type=str,
            metavar="<trace-target>",
            env_var="ACAPY_TRACE_TARGET",
            help='Target for trace events ("log", "message", or http endpoint).',
        )
        parser.add_argument(
            "--trace-tag",
            type=str,
            metavar="<trace-tag>",
            env_var="ACAPY_TRACE_TAG",
            help="Tag to be included when logging events.",
        )
        parser.add_argument(
            "--trace-label",
            type=str,
            metavar="<trace-label>",
            env_var="ACAPY_TRACE_LABEL",
            help="Label (agent name) used logging events.",
        )
        parser.add_argument(
            "--preserve-exchange-records",
            action="store_true",
            env_var="ACAPY_PRESERVE_EXCHANGE_RECORDS",
            help="Keep credential and presentation exchange records after "
            "exchange has completed.",
        )
        parser.add_argument(
            "--emit-new-didcomm-prefix",
            action="store_true",
            env_var="ACAPY_EMIT_NEW_DIDCOMM_PREFIX",
            help=(
                "Emit protocol messages with new DIDComm prefix; i.e., "
                "'https://didcomm.org/' instead of (default) prefix "
                "'did:sov:BzCbsNYhMrjHiqZDTUASHg;spec/'. "
                "Forced to `true` as the old prefix must never be used."
            ),
        )
        parser.add_argument(
            "--emit-new-didcomm-mime-type",
            action="store_true",
            env_var="ACAPY_EMIT_NEW_DIDCOMM_MIME_TYPE",
            help=(
                "Send packed agent messages with the DIDComm MIME type "
                "as of RFC 0044; i.e., 'application/didcomm-envelope-enc' "
                "instead of 'application/ssi-agent-wire'. "
                "Forced to `true` as the old MIME type must never be used."
            ),
        )
        parser.add_argument(
            "--exch-use-unencrypted-tags",
            action="store_true",
            env_var="ACAPY_EXCH_USE_UNENCRYPTED_TAGS",
            help=(
                "Store tags for exchange protocols (credential and presentation) "
                "using unencrypted rather than encrypted tags"
            ),
        )

    def get_settings(self, args: Namespace) -> dict:
        """Get protocol settings."""
        settings = {}
        if args.auto_ping_connection:
            settings["auto_ping_connection"] = True
        if args.auto_accept_intro_invitation_requests:
            settings["auto_accept_intro_invitation_requests"] = True
        if args.invite_base_url:
            settings["invite_base_url"] = args.invite_base_url
        if args.monitor_ping:
            settings["debug.monitor_ping"] = args.monitor_ping
        if args.monitor_forward:
            settings["monitor_forward"] = args.monitor_forward
        if args.public_invites:
            settings["public_invites"] = True
        if args.requests_through_public_did:
            if not args.public_invites:
                raise ArgsParseError(
                    "--public-invites is required to use "
                    "--requests-through-public-did"
                )
            settings["requests_through_public_did"] = True
        if args.timing:
            settings["timing.enabled"] = True
        if args.timing_log:
            settings["timing.log_file"] = args.timing_log
        # note that you can configure tracing without actually enabling it
        # this is to allow message- or exchange-specific tracing (vs global)
        settings["trace.target"] = "log"
        settings["trace.tag"] = ""
        if args.trace:
            settings["trace.enabled"] = True
        if args.trace_target:
            settings["trace.target"] = args.trace_target
        if args.trace_tag:
            settings["trace.tag"] = args.trace_tag
        if args.trace_label:
            settings["trace.label"] = args.trace_label
        elif args.label:
            settings["trace.label"] = args.label
        else:
            settings["trace.label"] = "aca-py.agent"
        if settings.get("trace.enabled") or settings.get("trace.target"):
            # make sure we can trace to the configured target
            # (target can be set even if tracing is off)
            try:
                trace_event(
                    settings,
                    None,
                    handler="ArgParse",
                    outcome="Successfully_configured_aca-py",
                    raise_errors=True,
                    force_trace=True,
                )
            except Exception as e:
                raise ArgsParseError("Error writing trace event " + str(e))
        if args.preserve_exchange_records:
            settings["preserve_exchange_records"] = True
        # NOT setting the following two parameters `True` is no longer supported
        # Even if the args are not set, the config setting is True.
        settings["emit_new_didcomm_prefix"] = True
        settings["emit_new_didcomm_mime_type"] = True
        if args.exch_use_unencrypted_tags:
            settings["exch_use_unencrypted_tags"] = True
            environ["EXCH_UNENCRYPTED_TAGS"] = "True"
<<<<<<< HEAD
=======

>>>>>>> 89957ac7
        return settings


@group(CAT_START)
class StartupGroup(ArgumentGroup):
    """Startup settings."""

    GROUP_NAME = "Start-up"

    def add_arguments(self, parser: ArgumentParser):
        """Add startup-specific command line arguments to the parser."""
        parser.add_argument(
            "--auto-provision",
            action="store_true",
            env_var="ACAPY_AUTO_PROVISION",
            help=(
                "If the requested profile does not exist, initialize it with "
                "the given parameters."
            ),
        )

    def get_settings(self, args: Namespace):
        """Extract startup settings."""
        settings = {}
        if args.auto_provision:
            settings["auto_provision"] = True
        return settings


@group(CAT_START)
class TransportGroup(ArgumentGroup):
    """Transport settings."""

    GROUP_NAME = "Transport"

    def add_arguments(self, parser: ArgumentParser):
        """Add transport-specific command line arguments to the parser."""
        parser.add_argument(
            "-it",
            "--inbound-transport",
            dest="inbound_transports",
            type=str,
            action="append",
            nargs=3,
            metavar=("<module>", "<host>", "<port>"),
            env_var="ACAPY_INBOUND_TRANSPORT",
            help=(
                "REQUIRED. Defines the inbound transport(s) on which the agent "
                "listens for receiving messages from other agents. This parameter can "
                "be specified multiple times to create multiple interfaces. "
                "Built-in inbound transport types include 'http' and 'ws'. "
                "However, other transports can be loaded by specifying an absolute "
                "module path."
            ),
        )
        parser.add_argument(
            "-ot",
            "--outbound-transport",
            dest="outbound_transports",
            type=str,
            action="append",
            metavar="<module>",
            env_var="ACAPY_OUTBOUND_TRANSPORT",
            help=(
                "REQUIRED. Defines the outbound transport(s) on which the agent "
                "will send outgoing messages to other agents. This parameter can be "
                "passed multiple times to supoort multiple transport types. "
                "Supported outbound transport types are 'http' and 'ws'."
            ),
        )
        parser.add_argument(
            "-l",
            "--label",
            type=str,
            metavar="<label>",
            env_var="ACAPY_LABEL",
            help=(
                "Specifies the label for this agent. This label is publicized "
                "(self-attested) to other agents as part of forming a connection."
            ),
        )
        parser.add_argument(
            "--image-url",
            type=str,
            env_var="ACAPY_IMAGE_URL",
            help=(
                "Specifies the image url for this agent. This image url is publicized "
                "(self-attested) to other agents as part of forming a connection."
            ),
        )
        parser.add_argument(
            "--max-message-size",
            default=2097152,
            type=ByteSize(min=1024),
            metavar="<message-size>",
            env_var="ACAPY_MAX_MESSAGE_SIZE",
            help="Set the maximum size in bytes for inbound agent messages.",
        )
        parser.add_argument(
            "--enable-undelivered-queue",
            action="store_true",
            env_var="ACAPY_ENABLE_UNDELIVERED_QUEUE",
            help=(
                "Enable the outbound undelivered queue that enables this agent "
                "to hold messages for delivery to agents without an endpoint. This "
                "option will require additional memory to store messages in the queue."
            ),
        )
        parser.add_argument(
            "--max-outbound-retry",
            default=4,
            type=BoundedInt(min=1),
            env_var="ACAPY_MAX_OUTBOUND_RETRY",
            help=(
                "Set the maximum retry number for undelivered outbound "
                "messages. Increasing this number might cause to increase the "
                "accumulated messages in message queue. Default value is 4."
            ),
        )
        parser.add_argument(
            "--ws-heartbeat-interval",
            default=3,
            type=BoundedInt(min=1),
            env_var="ACAPY_WS_HEARTBEAT_INTERVAL",
            metavar="<interval>",
            help=(
                "When using Websocket Inbound Transport, send WS pings every "
                "<interval> seconds."
            ),
        )
        parser.add_argument(
            "--ws-timeout-interval",
            default=15,
            type=BoundedInt(min=1),
            env_var="ACAPY_WS_TIMEOUT_INTERVAL",
            metavar="<interval>",
            help=(
                "When using Websocket Inbound Transport, timeout the WS connection "
                "after <interval> seconds without a heartbeat ping."
            ),
        )

    def get_settings(self, args: Namespace):
        """Extract transport settings."""
        settings = {}
        if args.inbound_transports:
            settings["transport.inbound_configs"] = args.inbound_transports
        else:
            raise ArgsParseError("-it/--inbound-transport is required")
        if args.outbound_transports:
            settings["transport.outbound_configs"] = args.outbound_transports
        else:
            raise ArgsParseError("-ot/--outbound-transport is required")
        settings["transport.enable_undelivered_queue"] = args.enable_undelivered_queue

        if args.label:
            settings["default_label"] = args.label
        if args.image_url:
            settings["image_url"] = args.image_url
        if args.max_message_size:
            settings["transport.max_message_size"] = args.max_message_size
        if args.max_outbound_retry:
            settings["transport.max_outbound_retry"] = args.max_outbound_retry
        if args.ws_heartbeat_interval:
            settings["transport.ws.heartbeat_interval"] = args.ws_heartbeat_interval
        if args.ws_timeout_interval:
            settings["transport.ws.timeout_interval"] = args.ws_timeout_interval

        return settings


@group(CAT_START, CAT_PROVISION)
class MediationInviteGroup(ArgumentGroup):
    """Mediation invitation settings.

    These can be provided at provision- and start-time.
    """

    GROUP_NAME = "Mediation invitation"

    def add_arguments(self, parser: ArgumentParser):
        """Add mediation invitation command line arguments to the parser."""
        parser.add_argument(
            "--mediator-invitation",
            type=str,
            metavar="<invite URL to mediator>",
            env_var="ACAPY_MEDIATION_INVITATION",
            help=(
                "Connect to mediator through provided invitation "
                "and send mediation request and set as default mediator."
            ),
        )
        parser.add_argument(
            "--mediator-connections-invite",
            action="store_true",
            env_var="ACAPY_MEDIATION_CONNECTIONS_INVITE",
            help=(
                "Connect to mediator through a connection invitation. "
                "If not specified, connect using an OOB invitation. "
                "Default: false."
            ),
        )

    def get_settings(self, args: Namespace):
        """Extract mediation invitation settings."""
        settings = {}
        if args.mediator_invitation:
            settings["mediation.invite"] = args.mediator_invitation
        if args.mediator_connections_invite:
            settings["mediation.connections_invite"] = True

        return settings


@group(CAT_START)
class MediationGroup(ArgumentGroup):
    """Mediation settings."""

    GROUP_NAME = "Mediation"

    def add_arguments(self, parser: ArgumentParser):
        """Add mediation command line arguments to the parser."""
        parser.add_argument(
            "--open-mediation",
            action="store_true",
            env_var="ACAPY_MEDIATION_OPEN",
            help=(
                "Enables automatic granting of mediation. After establishing a "
                "connection, if enabled, an agent may request message mediation "
                "and be granted it automatically, which will allow the mediator "
                "to forward messages on behalf of the recipient. See "
                "aries-rfc:0211."
            ),
        )

        parser.add_argument(
            "--default-mediator-id",
            type=str,
            metavar="<mediation id>",
            env_var="ACAPY_DEFAULT_MEDIATION_ID",
            help="Set the default mediator by ID",
        )
        parser.add_argument(
            "--clear-default-mediator",
            action="store_true",
            env_var="ACAPY_CLEAR_DEFAULT_MEDIATOR",
            help="Clear the stored default mediator.",
        )

    def get_settings(self, args: Namespace):
        """Extract mediation settings."""
        settings = {}
        if args.open_mediation:
            settings["mediation.open"] = True
        if args.default_mediator_id:
            settings["mediation.default_id"] = args.default_mediator_id
        if args.clear_default_mediator:
            settings["mediation.clear"] = True

        if args.clear_default_mediator and args.default_mediator_id:
            raise ArgsParseError(
                "Cannot both set and clear mediation at the same time."
            )

        return settings


@group(CAT_PROVISION, CAT_START, CAT_UPGRADE)
class WalletGroup(ArgumentGroup):
    """Wallet settings."""

    GROUP_NAME = "Wallet"

    def add_arguments(self, parser: ArgumentParser):
        """Add wallet-specific command line arguments to the parser."""
        parser.add_argument(
            "--seed",
            type=str,
            metavar="<wallet-seed>",
            env_var="ACAPY_WALLET_SEED",
            help=(
                "Specifies the seed to use for the creation of a public "
                "DID for the agent to use with a Hyperledger Indy ledger, or a local "
                "('--wallet-local-did') DID. If public, the DID must already exist "
                "on the ledger."
            ),
        )
        parser.add_argument(
            "--wallet-local-did",
            action="store_true",
            env_var="ACAPY_WALLET_LOCAL_DID",
            help=(
                "If this parameter is set, provisions the wallet with a "
                "local DID from the '--seed' parameter, instead of a public DID "
                "to use with a Hyperledger Indy ledger."
            ),
        )
        parser.add_argument(
            "--wallet-allow-insecure-seed",
            action="store_true",
            env_var="ACAPY_WALLET_ALLOW_INSECURE_SEED",
            help=(
                "If this parameter is set, allows to use a custom seed "
                "to create a local DID"
            ),
        )
        parser.add_argument(
            "--wallet-key",
            type=str,
            metavar="<wallet-key>",
            env_var="ACAPY_WALLET_KEY",
            help="Specifies the master key value to use to open the wallet.",
        )
        parser.add_argument(
            "--wallet-rekey",
            type=str,
            metavar="<wallet-rekey>",
            env_var="ACAPY_WALLET_REKEY",
            help=(
                "Specifies a new master key value to which to rotate and to "
                "open the wallet next time."
            ),
        )
        parser.add_argument(
            "--wallet-name",
            type=str,
            metavar="<wallet-name>",
            env_var="ACAPY_WALLET_NAME",
            help=(
                "Specifies the wallet name to be used by the agent. "
                "This is useful if your deployment has multiple wallets."
            ),
        )
        parser.add_argument(
            "--wallet-type",
            type=str,
            metavar="<wallet-type>",
            default="basic",
            env_var="ACAPY_WALLET_TYPE",
            help=(
                "Specifies the type of Indy wallet provider to use. "
                "Supported internal storage types are 'basic' (memory), 'askar' "
                "and 'askar-anoncreds'."
                "The default (if not specified) is 'basic'. 'indy' is deprecated."
            ),
        )
        parser.add_argument(
            "--wallet-storage-type",
            type=str,
            metavar="<storage-type>",
            default="default",
            env_var="ACAPY_WALLET_STORAGE_TYPE",
            help=(
                "Specifies the type of wallet backend to use. "
                "Supported internal storage types are 'basic' (memory), "
                "'default' (sqlite), and 'postgres_storage'.  The default, "
                "if not specified, is 'default'."
            ),
        )
        parser.add_argument(
            "--wallet-storage-config",
            type=str,
            metavar="<storage-config>",
            env_var="ACAPY_WALLET_STORAGE_CONFIG",
            help=(
                "Specifies the storage configuration to use for the wallet. "
                "This is required if you are for using 'postgres_storage' wallet "
                'storage type. For example, \'{"url":"localhost:5432", '
                '"wallet_scheme":"MultiWalletSingleTable"}\'. This '
                "configuration maps to the indy sdk postgres plugin "
                "(PostgresConfig)."
            ),
        )
        parser.add_argument(
            "--wallet-key-derivation-method",
            type=str,
            metavar="<key-derivation-method>",
            env_var="ACAPY_WALLET_KEY_DERIVATION_METHOD",
            help=(
                "Specifies the key derivation method used for wallet encryption."
                "If RAW key derivation method is used, also --wallet-key parameter"
                " is expected."
            ),
        )
        parser.add_argument(
            "--wallet-storage-creds",
            type=str,
            metavar="<storage-creds>",
            env_var="ACAPY_WALLET_STORAGE_CREDS",
            help=(
                "Specifies the storage credentials to use for the wallet. "
                "This is required if you are for using 'postgres_storage' wallet "
                'For example, \'{"account":"postgres","password": '
                '"mysecretpassword","admin_account":"postgres", '
                '"admin_password":"mysecretpassword"}\'. This configuration maps '
                "to the indy sdk postgres plugin (PostgresCredentials). NOTE: "
                "admin_user must have the CREATEDB role or else initialization "
                "will fail."
            ),
        )
        parser.add_argument(
            "--replace-public-did",
            action="store_true",
            env_var="ACAPY_REPLACE_PUBLIC_DID",
            help=(
                "If this parameter is set and an agent already has a public DID, "
                "and the '--seed' parameter specifies a new DID, the agent will use "
                "the new DID in place of the existing DID. Default: false."
            ),
        )
        parser.add_argument(
            "--recreate-wallet",
            action="store_true",
            env_var="ACAPY_RECREATE_WALLET",
            help=(
                "If an existing wallet exists with the same name, remove and "
                "recreate it during provisioning."
            ),
        )

    def get_settings(self, args: Namespace) -> dict:
        """Extract wallet settings."""
        settings = {}
        if args.seed:
            settings["wallet.seed"] = args.seed
        if args.wallet_local_did:
            settings["wallet.local_did"] = True
        if args.wallet_allow_insecure_seed:
            settings["wallet.allow_insecure_seed"] = True
        if args.wallet_key:
            settings["wallet.key"] = args.wallet_key
        if args.wallet_rekey:
            settings["wallet.rekey"] = args.wallet_rekey
        if args.wallet_name:
            settings["wallet.name"] = args.wallet_name
        if args.wallet_storage_type:
            settings["wallet.storage_type"] = args.wallet_storage_type
        if args.wallet_type:
            settings["wallet.type"] = args.wallet_type
        if args.wallet_key_derivation_method:
            settings["wallet.key_derivation_method"] = args.wallet_key_derivation_method
        if args.wallet_storage_config:
            settings["wallet.storage_config"] = args.wallet_storage_config
        if args.wallet_storage_creds:
            settings["wallet.storage_creds"] = args.wallet_storage_creds
        if args.replace_public_did:
            settings["wallet.replace_public_did"] = True
        if args.recreate_wallet:
            settings["wallet.recreate"] = True
        # check required settings for 'indy' wallets
        if settings["wallet.type"] in ["indy", "askar", "askar-anoncreds"]:
            # requires name, key
            if not args.wallet_name or not args.wallet_key:
                raise ArgsParseError(
                    "Parameters --wallet-name and --wallet-key must be provided "
                    "for indy wallets"
                )
            # postgres storage requires additional configuration
            if (
                "wallet.storage_config" in settings
                and settings["wallet.storage_config"] == "postgres_storage"
            ):
                if not args.wallet_storage_config or not args.wallet_storage_creds:
                    raise ArgsParseError(
                        "Parameters --wallet-storage-config and --wallet-storage-creds "
                        "must be provided for indy postgres wallets"
                    )
        return settings


@group(CAT_START)
class MultitenantGroup(ArgumentGroup):
    """Multitenant settings."""

    GROUP_NAME = "Multitenant"

    def add_arguments(self, parser: ArgumentParser):
        """Add multitenant-specific command line arguments to the parser."""
        parser.add_argument(
            "--multitenant",
            action="store_true",
            env_var="ACAPY_MULTITENANT",
            help="Enable multitenant mode.",
        )
        parser.add_argument(
            "--jwt-secret",
            type=str,
            metavar="<jwt-secret>",
            env_var="ACAPY_MULTITENANT_JWT_SECRET",
            help=(
                "Specify the secret to be used for Json Web Token (JWT) creation and "
                "verification. The JWTs are used to authenticate and authorize "
                "multitenant wallets."
            ),
        )
        parser.add_argument(
            "--multitenant-admin",
            action="store_true",
            env_var="ACAPY_MULTITENANT_ADMIN",
            help="Specify whether to enable the multitenant admin api.",
        )
        parser.add_argument(
            "--multitenancy-config",
            type=str,
            nargs="+",
            metavar="key=value",
            env_var="ACAPY_MULTITENANCY_CONFIGURATION",
            help=(
                "Specify multitenancy configuration in key=value pairs. "
                'For example: "wallet_type=askar-profile wallet_name=askar-profile-name" '
                "Possible values: wallet_name, wallet_key, cache_size, "
                'key_derivation_method. "wallet_name" is only used when '
                '"wallet_type" is "askar-profile"'
            ),
        )
        parser.add_argument(
            "--base-wallet-routes",
            type=str,
            nargs="+",
            required=False,
            metavar="<REGEX>",
            help=(
                "Patterns matching admin routes that should be permitted for "
                "base wallet. The base wallet is preconfigured to have access to "
                "essential endpoints. This argument should be used sparingly."
            ),
        )

    def get_settings(self, args: Namespace):
        """Extract multitenant settings."""
        settings = {}
        if args.multitenant:
            settings["multitenant.enabled"] = True

            if args.jwt_secret:
                settings["multitenant.jwt_secret"] = args.jwt_secret
            else:
                raise ArgsParseError(
                    "Parameter --jwt-secret must be provided in multitenant mode"
                )

            if args.multitenant_admin:
                settings["multitenant.admin_enabled"] = True

            if args.multitenancy_config:
                # Legacy support
                if (
                    len(args.multitenancy_config) == 1
                    and args.multitenancy_config[0][0] == "{"
                ):
                    multitenancy_config = json.loads(args.multitenancy_config[0])
                    if multitenancy_config.get("wallet_type"):
                        settings["multitenant.wallet_type"] = multitenancy_config.get(
                            "wallet_type"
                        )

                    if multitenancy_config.get("wallet_name"):
                        settings["multitenant.wallet_name"] = multitenancy_config.get(
                            "wallet_name"
                        )

                    if multitenancy_config.get("cache_size"):
                        settings["multitenant.cache_size"] = multitenancy_config.get(
                            "cache_size"
                        )

                    if multitenancy_config.get("key_derivation_method"):
                        settings[
                            "multitenant.key_derivation_method"
                        ] = multitenancy_config.get("key_derivation_method")

                else:
                    for value_str in args.multitenancy_config:
                        key, value = value_str.split("=", maxsplit=1)
                        value = yaml.safe_load(value)
                        settings[f"multitenant.{key}"] = value

            if args.base_wallet_routes:
                settings["multitenant.base_wallet_routes"] = args.base_wallet_routes

        return settings


@group(CAT_START)
class EndorsementGroup(ArgumentGroup):
    """Endorsement settings."""

    GROUP_NAME = "Endorsement"

    def add_arguments(self, parser: ArgumentParser):
        """Add endorsement-specific command line arguments to the parser."""
        parser.add_argument(
            "--endorser-protocol-role",
            type=str.lower,
            choices=[ENDORSER_AUTHOR, ENDORSER_ENDORSER, ENDORSER_NONE],
            metavar="<endorser-role>",
            env_var="ACAPY_ENDORSER_ROLE",
            help=(
                "Specify the role ('author' or 'endorser') which this agent will "
                "participate. Authors will request transaction endorement from an "
                "Endorser. Endorsers will endorse transactions from Authors, and "
                "may write their own transactions to the ledger. If no role "
                "(or 'none') is specified then the endorsement protocol will not "
                "be used and this agent will write transactions to the ledger "
                "directly."
            ),
        )
        parser.add_argument(
            "--endorser-invitation",
            type=str,
            metavar="<endorser-invitation>",
            env_var="ACAPY_ENDORSER_INVITATION",
            help=(
                "For transaction Authors, specify the invitation used to "
                "connect to the Endorser agent who will be endorsing transactions. "
                "Note this is a multi-use invitation created by the Endorser agent."
            ),
        )
        parser.add_argument(
            "--endorser-public-did",
            type=str,
            metavar="<endorser-public-did>",
            env_var="ACAPY_ENDORSER_PUBLIC_DID",
            help=(
                "For transaction Authors, specify the public DID of the Endorser "
                "agent who will be endorsing transactions."
            ),
        )
        parser.add_argument(
            "--endorser-endorse-with-did",
            type=str,
            metavar="<endorser-endorse-with-did>",
            env_var="ACAPY_ENDORSER_ENDORSE_WITH_DID",
            help=(
                "For transaction Endorsers, specify the DID to use to endorse "
                "transactions.  The default (if not specified) is to use the "
                "Endorser's Public DID."
            ),
        )
        parser.add_argument(
            "--endorser-alias",
            type=str,
            metavar="<endorser-alias>",
            env_var="ACAPY_ENDORSER_ALIAS",
            help=(
                "For transaction Authors, specify the alias of the Endorser "
                "connection that will be used to endorse transactions."
            ),
        )
        parser.add_argument(
            "--auto-request-endorsement",
            action="store_true",
            env_var="ACAPY_AUTO_REQUEST_ENDORSEMENT",
            help="For Authors, specify whether to automatically request "
            "endorsement for all transactions. (If not specified, the controller "
            " must invoke the request endorse operation for each transaction.)",
        )
        parser.add_argument(
            "--auto-endorse-transactions",
            action="store_true",
            env_var="ACAPY_AUTO_ENDORSE_TRANSACTIONS",
            help="For Endorsers, specify whether to automatically endorse any "
            "received endorsement requests. (If not specified, the controller "
            " must invoke the endorsement operation for each transaction.)",
        )
        parser.add_argument(
            "--auto-write-transactions",
            action="store_true",
            env_var="ACAPY_AUTO_WRITE_TRANSACTIONS",
            help="For Authors, specify whether to automatically write any "
            "endorsed transactions. (If not specified, the controller "
            " must invoke the write transaction operation for each transaction.)",
        )
        parser.add_argument(
            "--auto-create-revocation-transactions",
            action="store_true",
            env_var="ACAPY_CREATE_REVOCATION_TRANSACTIONS",
            help="For Authors, specify whether to automatically create"
            " transactions for a cred def's revocation registry. (If not specified,"
            " the controller must invoke the endpoints required to create the"
            " revocation registry and assign to the cred def.)",
        )
        parser.add_argument(
            "--auto-promote-author-did",
            action="store_true",
            env_var="ACAPY_AUTO_PROMOTE_AUTHOR_DID",
            help="For Authors, specify whether to automatically promote"
            " a DID to the wallet public DID after writing to the ledger.",
        )

    def get_settings(self, args: Namespace):
        """Extract endorser settings."""
        settings = {}
        settings["endorser.author"] = False
        settings["endorser.endorser"] = False
        settings["endorser.auto_endorse"] = False
        settings["endorser.auto_write"] = False
        settings["endorser.auto_create_rev_reg"] = False
        settings["endorser.auto_promote_author_did"] = False

        if args.endorser_protocol_role:
            if args.endorser_protocol_role == ENDORSER_AUTHOR:
                settings["endorser.author"] = True
            elif args.endorser_protocol_role == ENDORSER_ENDORSER:
                settings["endorser.endorser"] = True

        if args.endorser_public_did:
            if settings["endorser.author"]:
                settings["endorser.endorser_public_did"] = args.endorser_public_did
            else:
                raise ArgsParseError(
                    "Parameter --endorser-public-did should only be set for transaction "
                    "Authors"
                )

        if args.endorser_endorse_with_did:
            if settings["endorser.endorser"]:
                settings[
                    "endorser.endorser_endorse_with_did"
                ] = args.endorser_endorse_with_did
            else:
                raise ArgsParseError(
                    "Parameter --endorser-endorse-with-did should only be set for "
                    "transaction Endorsers"
                )

        if args.endorser_alias:
            if settings["endorser.author"]:
                settings["endorser.endorser_alias"] = args.endorser_alias
            else:
                raise ArgsParseError(
                    "Parameter --endorser-alias should only be set for transaction "
                    "Authors"
                )

        if args.endorser_invitation:
            if settings["endorser.author"]:
                if not settings.get("endorser.endorser_public_did"):
                    raise ArgsParseError(
                        "Parameter --endorser-public-did must be provided if "
                        "--endorser-invitation is set."
                    )
                if not settings.get("endorser.endorser_alias"):
                    raise ArgsParseError(
                        "Parameter --endorser-alias must be provided if "
                        "--endorser-invitation is set."
                    )
                settings["endorser.endorser_invitation"] = args.endorser_invitation
            else:
                raise ArgsParseError(
                    "Parameter --endorser-invitation should only be set for transaction "
                    "Authors"
                )

        if args.auto_request_endorsement:
            if settings["endorser.author"]:
                settings["endorser.auto_request"] = True
            else:
                raise ArgsParseError(
                    "Parameter --auto-request-endorsement should only be set for "
                    "transaction Authors"
                )

        if args.auto_endorse_transactions:
            if settings["endorser.endorser"]:
                settings["endorser.auto_endorse"] = True
            else:
                raise ArgsParseError(
                    "Parameter --auto-endorser-transactions should only be set for "
                    "transaction Endorsers"
                )

        if args.auto_write_transactions:
            if settings["endorser.author"]:
                settings["endorser.auto_write"] = True
            else:
                raise ArgsParseError(
                    "Parameter --auto-write-transactions should only be set for "
                    "transaction Authors"
                )

        if args.auto_create_revocation_transactions:
            if settings["endorser.author"]:
                settings["endorser.auto_create_rev_reg"] = True
            else:
                raise ArgsParseError(
                    "Parameter --auto-create-revocation-transactions should only be set "
                    "for transaction Authors"
                )

        if args.auto_promote_author_did:
            if settings["endorser.author"]:
                settings["endorser.auto_promote_author_did"] = True
            else:
                raise ArgsParseError(
                    "Parameter --auto-promote-author-did should only be set "
                    "for transaction Authors"
                )

        return settings


@group(CAT_START, CAT_UPGRADE)
class UpgradeGroup(ArgumentGroup):
    """ACA-Py Upgrade process settings."""

    GROUP_NAME = "Upgrade"

    def add_arguments(self, parser: ArgumentParser):
        """Add ACA-Py upgrade process specific arguments to the parser."""

        parser.add_argument(
            "--upgrade-config-path",
            type=str,
            dest="upgrade_config_path",
            required=False,
            env_var="ACAPY_UPGRADE_CONFIG_PATH",
            help=(
                "YAML file path that specifies config to handle upgrade changes."
                "Default: ./aries_cloudagent/commands/default_version_upgrade_config.yml"
            ),
        )

        parser.add_argument(
            "--from-version",
            type=str,
            env_var="ACAPY_UPGRADE_FROM_VERSION",
            help=(
                "Specify which ACA-Py version to upgrade from, "
                "this version should be supported/included in "
                "the --upgrade-config file."
            ),
        )

        parser.add_argument(
            "--force-upgrade",
            action="store_true",
            env_var="ACAPY_UPGRADE_FORCE_UPGRADE",
            help=(
                "Forces the '—from-version' argument to override the version "
                "retrieved from secure storage when calculating upgrades to "
                "be run."
            ),
        )

        parser.add_argument(
            "--named-tag",
            action="append",
            env_var="ACAPY_UPGRADE_NAMED_TAGS",
            help=("Runs upgrade steps associated with tags provided in the config"),
        )

        parser.add_argument(
            "--upgrade-all-subwallets",
            action="store_true",
            env_var="ACAPY_UPGRADE_ALL_SUBWALLETS",
            help="Apply upgrade to all subwallets and the base wallet",
        )

        parser.add_argument(
            "--upgrade-subwallet",
            action="append",
            env_var="ACAPY_UPGRADE_SUBWALLETS",
            help=(
                "Apply upgrade to specified subwallets (identified by wallet id)"
                " and the base wallet"
            ),
        )

        parser.add_argument(
            "--upgrade-page-size",
            type=str,
            env_var="ACAPY_UPGRADE_PAGE_SIZE",
            help=(
                "Specify page/batch size to process BaseRecords, "
                "this provides a way to prevent out-of-memory issues."
            ),
        )

    def get_settings(self, args: Namespace) -> dict:
        """Extract ACA-Py upgrade process settings."""
        settings = {}
        if args.upgrade_config_path:
            settings["upgrade.config_path"] = args.upgrade_config_path
        if args.from_version:
            settings["upgrade.from_version"] = args.from_version
        if args.force_upgrade:
            settings["upgrade.force_upgrade"] = args.force_upgrade
        if args.named_tag:
            settings["upgrade.named_tags"] = (
                list(args.named_tag) if args.named_tag else []
            )
        if args.upgrade_all_subwallets:
            settings["upgrade.upgrade_all_subwallets"] = args.upgrade_all_subwallets
        if args.upgrade_subwallet:
            settings["upgrade.upgrade_subwallets"] = (
                list(args.upgrade_subwallet) if args.upgrade_subwallet else []
            )
        if args.upgrade_page_size:
            try:
                settings["upgrade.page_size"] = int(args.upgrade_page_size)
            except ValueError:
                raise ArgsParseError("Parameter --upgrade-page-size must be an integer")
        return settings<|MERGE_RESOLUTION|>--- conflicted
+++ resolved
@@ -1315,10 +1315,6 @@
         if args.exch_use_unencrypted_tags:
             settings["exch_use_unencrypted_tags"] = True
             environ["EXCH_UNENCRYPTED_TAGS"] = "True"
-<<<<<<< HEAD
-=======
-
->>>>>>> 89957ac7
         return settings
 
 
